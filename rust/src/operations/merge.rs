--- conflicted
+++ resolved
@@ -39,7 +39,6 @@
 use async_trait::async_trait;
 use datafusion::datasource::provider_as_source;
 use datafusion::error::Result as DataFusionResult;
-<<<<<<< HEAD
 use datafusion::execution::context::QueryPlanner;
 use datafusion::logical_expr::build_join_schema;
 use datafusion::physical_plan::metrics::{MetricBuilder, MetricsSet};
@@ -50,25 +49,6 @@
     prelude::{DataFrame, SessionContext},
 };
 use datafusion_common::{Column, DFSchema, ScalarValue, TableReference};
-=======
-use datafusion::logical_expr::build_join_schema;
-use datafusion::physical_plan::coalesce_partitions::CoalescePartitionsExec;
-use datafusion::{
-    execution::context::SessionState,
-    physical_plan::{
-        filter::FilterExec,
-        joins::{
-            utils::{build_join_schema as physical_build_join_schema, JoinFilter},
-            NestedLoopJoinExec,
-        },
-        metrics::{MetricBuilder, MetricsSet},
-        projection::ProjectionExec,
-        ExecutionPlan,
-    },
-    prelude::{DataFrame, SessionContext},
-};
-use datafusion_common::{Column, DFField, DFSchema, ScalarValue, TableReference};
->>>>>>> 0ad02d42
 use datafusion_expr::{col, conditional_expressions::CaseBuilder, lit, when, Expr, JoinType};
 use datafusion_expr::{
     Extension, LogicalPlan, LogicalPlanBuilder, UserDefinedLogicalNode, UNNAMED_TABLE,
@@ -81,15 +61,10 @@
 use super::datafusion_utils::{into_expr, maybe_into_expr, Expression};
 use super::transaction::commit;
 use crate::delta_datafusion::expr::{fmt_expr_to_sql, parse_predicate_expression};
-<<<<<<< HEAD
 use crate::delta_datafusion::logical::MetricObserver;
 use crate::delta_datafusion::physical::{find_metric_node, MetricObserverExec};
 use crate::delta_datafusion::register_store;
 use crate::delta_datafusion::{DeltaScanConfig, DeltaTableProvider};
-=======
-use crate::delta_datafusion::{register_store, DeltaScanBuilder};
-use crate::operations::datafusion_utils::MetricObserverExec;
->>>>>>> 0ad02d42
 use crate::{
     operations::write::write_execution_plan,
     storage::{DeltaObjectStore, ObjectStoreRef},
@@ -98,12 +73,9 @@
 
 use crate::protocol::{Action, DeltaOperation, MergePredicate, Remove};
 use crate::table::state::DeltaTableState;
-<<<<<<< HEAD
 
 const SOURCE_COLUMN: &str = "__delta_rs_source";
 const TARGET_COLUMN: &str = "__delta_rs_target";
-=======
->>>>>>> 0ad02d42
 
 const OPERATION_COLUMN: &str = "__delta_rs_operation";
 const DELETE_COLUMN: &str = "__delta_rs_delete";
@@ -525,11 +497,7 @@
                                 }
                             } else {
                                 return Err(DeltaTableError::Generic(
-<<<<<<< HEAD
-                                    "Column must reference column in Delta table".into(),
-=======
                                     format!("Table alias '{table}' in column reference '{table}.{name}' unknown. Hint: You must reference the Delta Table with alias '{alias}'.")
->>>>>>> 0ad02d42
                                 ));
                             }
                         }
@@ -567,11 +535,7 @@
     }
 }
 
-<<<<<<< HEAD
-#[derive(Default, Debug)]
-=======
 #[derive(Default, Serialize, Debug)]
->>>>>>> 0ad02d42
 /// Metrics for the Merge Operation
 pub struct MergeMetrics {
     /// Number of rows in the source data
@@ -701,19 +665,10 @@
     // If the user specified any not_source_match operations then those
     // predicates also need to be considered when pruning
 
-<<<<<<< HEAD
     let source_name = match &source_alias {
         Some(alias) => TableReference::bare(alias.to_string()),
         None => TableReference::bare(UNNAMED_TABLE),
     };
-=======
-    let target = Arc::new(
-        DeltaScanBuilder::new(snapshot, object_store.clone(), &state)
-            .with_schema(snapshot.input_schema()?)
-            .build()
-            .await?,
-    );
->>>>>>> 0ad02d42
 
     let target_name = match &target_alias {
         Some(alias) => TableReference::bare(alias.to_string()),
@@ -732,7 +687,6 @@
         }),
     });
 
-<<<<<<< HEAD
     let source = DataFrame::new(state.clone(), source);
     let source = source.with_column(SOURCE_COLUMN, lit(true))?;
 
@@ -746,106 +700,17 @@
     let target = LogicalPlanBuilder::scan(target_name, target_provider, None)?.build()?;
     let target = DataFrame::new(state.clone(), target);
     let target = target.with_column(TARGET_COLUMN, lit(true))?;
-=======
-    for (i, field) in source_schema.fields().into_iter().enumerate() {
-        expressions.push((
-            Arc::new(expressions::Column::new(field.name(), i)),
-            field.name().clone(),
-        ));
-    }
-    expressions.push((
-        Arc::new(expressions::Literal::new(true.into())),
-        "__delta_rs_source".to_owned(),
-    ));
-    let source = Arc::new(ProjectionExec::try_new(expressions, source_count.clone())?);
->>>>>>> 0ad02d42
 
     let source_schema = source.schema();
     let target_schema = target.schema();
-<<<<<<< HEAD
     let join_schema_df = build_join_schema(source_schema, target_schema, &JoinType::Full)?;
-=======
-    for (i, field) in target_schema.fields().into_iter().enumerate() {
-        expressions.push((
-            Arc::new(expressions::Column::new(field.name(), i)),
-            field.name().to_owned(),
-        ));
-    }
-    expressions.push((
-        Arc::new(expressions::Literal::new(true.into())),
-        "__delta_rs_target".to_owned(),
-    ));
-    let target = Arc::new(ProjectionExec::try_new(expressions, target.clone())?);
-
-    // TODO: Currently a NestedLoopJoin is used but we should target to support SortMergeJoin
-    // This would require rewriting the join predicate to only contain equality between left and right columns and pushing some filters down
-    // Ideally it would be nice if the optimizer / planner can pick the best join so maybe explore rewriting the entire operation using logical plans.
-
-    // NLJ requires both sides to have one partition for outer joins
-    let target = Arc::new(CoalescePartitionsExec::new(target));
-    let source = Arc::new(CoalescePartitionsExec::new(source));
-
-    let source_schema = match &source_alias {
-        Some(alias) => {
-            DFSchema::try_from_qualified_schema(TableReference::bare(alias), &source.schema())?
-        }
-        None => DFSchema::try_from(source.schema().as_ref().to_owned())?,
-    };
-
-    let target_schema = match &target_alias {
-        Some(alias) => {
-            DFSchema::try_from_qualified_schema(TableReference::bare(alias), &target.schema())?
-        }
-        None => DFSchema::try_from(target.schema().as_ref().to_owned())?,
-    };
-
-    let join_schema_df = build_join_schema(&source_schema, &target_schema, &JoinType::Full)?;
-
-    let join_schema =
-        physical_build_join_schema(&source.schema(), &target.schema(), &JoinType::Full);
-    let (join_schema, join_order) = (join_schema.0, join_schema.1);
-
->>>>>>> 0ad02d42
     let predicate = match predicate {
         Expression::DataFusion(expr) => expr,
         Expression::String(s) => parse_predicate_expression(&join_schema_df, s, &state)?,
     };
-<<<<<<< HEAD
 
     let join = source.join(target, JoinType::Full, &[], &[], Some(predicate.clone()))?;
     let join_schema_df = join.schema().to_owned();
-=======
-
-    let match_operations: Vec<MergeOperation> = match_operations
-        .into_iter()
-        .map(|op| MergeOperation::try_from(op, &join_schema_df, &state, &target_alias))
-        .collect::<Result<Vec<MergeOperation>, DeltaTableError>>()?;
-
-    let not_match_target_operations: Vec<MergeOperation> = not_match_target_operations
-        .into_iter()
-        .map(|op| MergeOperation::try_from(op, &join_schema_df, &state, &target_alias))
-        .collect::<Result<Vec<MergeOperation>, DeltaTableError>>()?;
-
-    let not_match_source_operations: Vec<MergeOperation> = not_match_source_operations
-        .into_iter()
-        .map(|op| MergeOperation::try_from(op, &join_schema_df, &state, &target_alias))
-        .collect::<Result<Vec<MergeOperation>, DeltaTableError>>()?;
-
-    let predicate_expr = create_physical_expr(
-        &predicate,
-        &join_schema_df,
-        &join_schema,
-        state.execution_props(),
-    )?;
-
-    let join_filter = JoinFilter::new(predicate_expr, join_order, join_schema);
-    let join: Arc<dyn ExecutionPlan> = Arc::new(NestedLoopJoinExec::try_new(
-        source.clone(),
-        target.clone(),
-        Some(join_filter),
-        &datafusion_expr::JoinType::Full,
-    )?);
->>>>>>> 0ad02d42
 
     let match_operations: Vec<MergeOperation> = match_operations
         .into_iter()
@@ -967,44 +832,11 @@
 
     let case = CaseBuilder::new(None, when_expr, then_expr, None).end()?;
 
-<<<<<<< HEAD
     let projection = join.with_column(OPERATION_COLUMN, case)?;
 
     let mut new_columns = projection;
     let mut write_projection = Vec::new();
 
-=======
-    let case = create_physical_expr(
-        &case,
-        &join_schema_df,
-        &join.schema(),
-        state.execution_props(),
-    )?;
-    expressions.push((case, OPERATION_COLUMN.to_owned()));
-    let projection = Arc::new(ProjectionExec::try_new(expressions, join.clone())?);
-
-    let mut f = join_schema_df.fields().to_owned();
-    f.push(DFField::new_unqualified(
-        OPERATION_COLUMN,
-        arrow_schema::DataType::Int64,
-        false,
-    ));
-    let project_schema_df = DFSchema::new_with_metadata(f, HashMap::new())?;
-
-    // Project again and include the original table schema plus a column to mark if row needs to be filtered before write
-    let mut expressions: Vec<(Arc<dyn PhysicalExpr>, String)> = Vec::new();
-    let schema = projection.schema();
-    for (i, field) in schema.fields().into_iter().enumerate() {
-        expressions.push((
-            Arc::new(expressions::Column::new(field.name(), i)),
-            field.name().to_owned(),
-        ));
-    }
-
-    let mut projection_map = HashMap::new();
-    let mut f = project_schema_df.fields().clone();
-
->>>>>>> 0ad02d42
     for delta_field in snapshot.schema().unwrap().get_fields() {
         let mut when_expr = Vec::with_capacity(operations_size);
         let mut then_expr = Vec::with_capacity(operations_size);
@@ -1017,10 +849,6 @@
         };
         let name = delta_field.get_name();
         let column = Column::new(qualifier.clone(), name);
-<<<<<<< HEAD
-=======
-        let field = project_schema_df.field_with_name(qualifier.as_ref(), name)?;
->>>>>>> 0ad02d42
 
         for (idx, (operations, _)) in ops.iter().enumerate() {
             let op = operations
@@ -1040,28 +868,9 @@
         )
         .end()?;
 
-<<<<<<< HEAD
         let name = "__delta_rs_c_".to_owned() + delta_field.get_name();
         write_projection.push(col(name.clone()).alias(delta_field.get_name()));
         new_columns = new_columns.with_column(&name, case)?;
-=======
-        let case = create_physical_expr(
-            &case,
-            &project_schema_df,
-            &projection.schema(),
-            state.execution_props(),
-        )?;
-
-        projection_map.insert(delta_field.get_name(), expressions.len());
-        let name = "__delta_rs_c_".to_owned() + delta_field.get_name();
-
-        f.push(DFField::new_unqualified(
-            &name,
-            field.data_type().clone(),
-            true,
-        ));
-        expressions.push((case, name));
->>>>>>> 0ad02d42
     }
 
     let mut insert_when = Vec::with_capacity(ops.len());
@@ -1137,7 +946,6 @@
         .end()
     }
 
-<<<<<<< HEAD
     new_columns = new_columns.with_column(DELETE_COLUMN, build_case(delete_when, delete_then)?)?;
     new_columns =
         new_columns.with_column(TARGET_INSERT_COLUMN, build_case(insert_when, insert_then)?)?;
@@ -1146,134 +954,6 @@
     new_columns = new_columns.with_column(
         TARGET_DELETE_COLUMN,
         build_case(target_delete_when, target_delete_then)?,
-=======
-    let schema = projection.schema();
-    let input_dfschema = project_schema_df;
-    expressions.push((
-        build_case(
-            delete_when,
-            delete_then,
-            schema.clone(),
-            &input_dfschema,
-            &state,
-        )?,
-        DELETE_COLUMN.to_owned(),
-    ));
-    f.push(DFField::new_unqualified(
-        DELETE_COLUMN,
-        arrow_schema::DataType::Boolean,
-        true,
-    ));
-
-    expressions.push((
-        build_case(
-            insert_when,
-            insert_then,
-            schema.clone(),
-            &input_dfschema,
-            &state,
-        )?,
-        TARGET_INSERT_COLUMN.to_owned(),
-    ));
-    f.push(DFField::new_unqualified(
-        TARGET_INSERT_COLUMN,
-        arrow_schema::DataType::Boolean,
-        true,
-    ));
-
-    expressions.push((
-        build_case(
-            update_when,
-            update_then,
-            schema.clone(),
-            &input_dfschema,
-            &state,
-        )?,
-        TARGET_UPDATE_COLUMN.to_owned(),
-    ));
-    f.push(DFField::new_unqualified(
-        TARGET_UPDATE_COLUMN,
-        arrow_schema::DataType::Boolean,
-        true,
-    ));
-
-    expressions.push((
-        build_case(
-            target_delete_when,
-            target_delete_then,
-            schema.clone(),
-            &input_dfschema,
-            &state,
-        )?,
-        TARGET_DELETE_COLUMN.to_owned(),
-    ));
-    f.push(DFField::new_unqualified(
-        TARGET_DELETE_COLUMN,
-        arrow_schema::DataType::Boolean,
-        true,
-    ));
-
-    expressions.push((
-        build_case(
-            copy_when,
-            copy_then,
-            schema.clone(),
-            &input_dfschema,
-            &state,
-        )?,
-        TARGET_COPY_COLUMN.to_owned(),
-    ));
-    f.push(DFField::new_unqualified(
-        TARGET_COPY_COLUMN,
-        arrow_schema::DataType::Boolean,
-        true,
-    ));
-
-    let projection = Arc::new(ProjectionExec::try_new(expressions, projection.clone())?);
-
-    let target_count_plan = Arc::new(MetricObserverExec::new(projection, |batch, metrics| {
-        MetricBuilder::new(metrics)
-            .global_counter(TARGET_INSERTED_METRIC)
-            .add(
-                batch
-                    .column_by_name(TARGET_INSERT_COLUMN)
-                    .unwrap()
-                    .null_count(),
-            );
-        MetricBuilder::new(metrics)
-            .global_counter(TARGET_UPDATED_METRIC)
-            .add(
-                batch
-                    .column_by_name(TARGET_UPDATE_COLUMN)
-                    .unwrap()
-                    .null_count(),
-            );
-        MetricBuilder::new(metrics)
-            .global_counter(TARGET_DELETED_METRIC)
-            .add(
-                batch
-                    .column_by_name(TARGET_DELETE_COLUMN)
-                    .unwrap()
-                    .null_count(),
-            );
-        MetricBuilder::new(metrics)
-            .global_counter(TARGET_COPY_METRIC)
-            .add(
-                batch
-                    .column_by_name(TARGET_COPY_COLUMN)
-                    .unwrap()
-                    .null_count(),
-            );
-    }));
-
-    let write_schema_df = DFSchema::new_with_metadata(f, HashMap::new())?;
-
-    let write_predicate = create_physical_expr(
-        &(col(DELETE_COLUMN).is_false()),
-        &write_schema_df,
-        &target_count_plan.schema(),
-        state.execution_props(),
->>>>>>> 0ad02d42
     )?;
     new_columns = new_columns.with_column(TARGET_COPY_COLUMN, build_case(copy_when, copy_then)?)?;
 
@@ -1513,7 +1193,6 @@
             .unwrap()
     }
 
-<<<<<<< HEAD
     async fn setup() -> (DeltaTable, DataFrame) {
         let schema = get_arrow_schema(&None);
         let table = setup_table(None).await;
@@ -1522,9 +1201,6 @@
         assert_eq!(table.version(), 1);
         assert_eq!(table.get_file_uris().count(), 1);
 
-=======
-    fn merge_source(schema: Arc<ArrowSchema>) -> DataFrame {
->>>>>>> 0ad02d42
         let ctx = SessionContext::new();
         let batch = RecordBatch::try_new(
             Arc::clone(&schema),
@@ -1539,33 +1215,13 @@
             ],
         )
         .unwrap();
-<<<<<<< HEAD
         let source = ctx.read_batch(batch).unwrap();
         (table, source)
-=======
-        ctx.read_batch(batch).unwrap()
-    }
-
-    async fn setup() -> (DeltaTable, DataFrame) {
-        let schema = get_arrow_schema(&None);
-        let table = setup_table(None).await;
-
-        let table = write_data(table, &schema).await;
-        assert_eq!(table.version(), 1);
-        assert_eq!(table.get_file_uris().count(), 1);
-
-        (table, merge_source(schema))
->>>>>>> 0ad02d42
     }
 
     async fn assert_merge(table: DeltaTable, metrics: MergeMetrics) {
         assert_eq!(table.version(), 2);
-<<<<<<< HEAD
         assert!(metrics.num_target_files_added > 0);
-=======
-        assert_eq!(table.get_file_uris().count(), 1);
-        assert_eq!(metrics.num_target_files_added, 1);
->>>>>>> 0ad02d42
         assert_eq!(metrics.num_target_files_removed, 1);
         assert_eq!(metrics.num_target_rows_copied, 1);
         assert_eq!(metrics.num_target_rows_updated, 3);
@@ -1588,13 +1244,6 @@
         let actual = get_data(&table).await;
         assert_batches_sorted_eq!(&expected, &actual);
     }
-<<<<<<< HEAD
-=======
-
-    #[tokio::test]
-    async fn test_merge() {
-        let (table, source) = setup().await;
->>>>>>> 0ad02d42
 
     #[tokio::test]
     async fn test_merge() {
@@ -1663,13 +1312,8 @@
             .unwrap()
             .when_not_matched_by_source_update(|update| {
                 update
-<<<<<<< HEAD
                     .predicate("target.value = 1")
                     .update("value", "target.value + 1")
-=======
-                    .predicate("target.value = arrow_cast(1, 'Int32')")
-                    .update("value", "target.value + cast(1 as int)")
->>>>>>> 0ad02d42
             })
             .unwrap()
             .when_not_matched_insert(|insert| {
@@ -1696,13 +1340,7 @@
         );
         assert_eq!(
             parameters["notMatchedBySourcePredicates"],
-<<<<<<< HEAD
             json!(r#"[{"actionType":"update","predicate":"target.value = 1"}]"#)
-=======
-            json!(
-                r#"[{"actionType":"update","predicate":"target.value = arrow_cast(1, 'Int32')"}]"#
-            )
->>>>>>> 0ad02d42
         );
 
         assert_merge(table, metrics).await;
@@ -1730,13 +1368,7 @@
             })
             .unwrap()
             .when_not_matched_by_source_update(|update| {
-<<<<<<< HEAD
                 update.predicate("value = 1").update("value", "value + 1")
-=======
-                update
-                    .predicate("value = arrow_cast(1, 'Int32')")
-                    .update("value", "value + cast(1 as int)")
->>>>>>> 0ad02d42
             })
             .unwrap()
             .when_not_matched_insert(|insert| {
@@ -1777,13 +1409,8 @@
             .unwrap()
             .when_not_matched_by_source_update(|update| {
                 update
-<<<<<<< HEAD
                     .predicate("value = 1")
                     .update("value", "target.value + 1")
-=======
-                    .predicate("value = arrow_cast(1, 'Int32')")
-                    .update("value", "target.value + cast(1 as int)")
->>>>>>> 0ad02d42
             })
             .unwrap()
             .when_not_matched_insert(|insert| {
