//! Datafusion integration for Delta Table
//!
//! Example:
//!
//! ```rust
//! use std::sync::Arc;
//! use datafusion::execution::context::SessionContext;
//!
//! async {
//!   let mut ctx = SessionContext::new();
//!   let table = deltalake::open_table("./tests/data/simple_table")
//!       .await
//!       .unwrap();
//!   ctx.register_table("demo", Arc::new(table)).unwrap();
//!
//!   let batches = ctx
//!       .sql("SELECT * FROM demo").await.unwrap()
//!       .collect()
//!       .await.unwrap();
//! };
//! ```

use std::any::Any;
use std::collections::{HashMap, HashSet};
use std::fmt::{self, Debug};
use std::sync::Arc;

use arrow::array::ArrayRef;
use arrow::compute::{cast_with_options, CastOptions};
use arrow::datatypes::DataType;
use arrow::datatypes::{DataType as ArrowDataType, Schema as ArrowSchema, SchemaRef, TimeUnit};
use arrow::error::ArrowError;
use arrow::record_batch::RecordBatch;
use arrow_array::types::UInt16Type;
use arrow_array::{DictionaryArray, StringArray};
use arrow_schema::Field;
use async_trait::async_trait;
use chrono::{NaiveDateTime, TimeZone, Utc};
use datafusion::datasource::file_format::{parquet::ParquetFormat, FileFormat};
use datafusion::datasource::physical_plan::{
    wrap_partition_type_in_dict, wrap_partition_value_in_dict, FileScanConfig,
};
use datafusion::datasource::provider::TableProviderFactory;
use datafusion::datasource::{listing::PartitionedFile, MemTable, TableProvider, TableType};
use datafusion::execution::context::{SessionContext, SessionState, TaskContext};
use datafusion::execution::runtime_env::RuntimeEnv;
use datafusion::execution::FunctionRegistry;
use datafusion::optimizer::utils::conjunction;
use datafusion::physical_expr::PhysicalSortExpr;
use datafusion::physical_optimizer::pruning::{PruningPredicate, PruningStatistics};
use datafusion::physical_plan::filter::FilterExec;
use datafusion::physical_plan::limit::LocalLimitExec;
use datafusion::physical_plan::{
    ColumnStatistics, DisplayAs, DisplayFormatType, ExecutionPlan, Partitioning,
    SendableRecordBatchStream, Statistics,
};
use datafusion_common::scalar::ScalarValue;
use datafusion_common::stats::Precision;
use datafusion_common::tree_node::{TreeNode, TreeNodeVisitor, VisitRecursion};
use datafusion_common::{Column, DataFusionError, Result as DataFusionResult, ToDFSchema};
use datafusion_expr::expr::{ScalarFunction, ScalarUDF};
use datafusion_expr::logical_plan::CreateExternalTable;
use datafusion_expr::{col, Expr, Extension, LogicalPlan, TableProviderFilterPushDown, Volatility};
use datafusion_physical_expr::execution_props::ExecutionProps;
use datafusion_physical_expr::{create_physical_expr, PhysicalExpr};
use datafusion_proto::logical_plan::LogicalExtensionCodec;
use datafusion_proto::physical_plan::PhysicalExtensionCodec;
use log::error;
use object_store::ObjectMeta;
use serde::{Deserialize, Serialize};
use url::Url;

use crate::errors::{DeltaResult, DeltaTableError};
use crate::protocol::{self, Add, ColumnCountStat, ColumnValueStat};
use crate::storage::ObjectStoreRef;
use crate::table::builder::ensure_table_uri;
use crate::table::state::DeltaTableState;
use crate::{open_table, open_table_with_storage_options, DeltaTable, Invariant, SchemaDataType};

const PATH_COLUMN: &str = "__delta_rs_path";

pub mod expr;
pub mod logical;
pub mod physical;

impl From<DeltaTableError> for DataFusionError {
    fn from(err: DeltaTableError) -> Self {
        match err {
            DeltaTableError::Arrow { source } => DataFusionError::ArrowError(source),
            DeltaTableError::Io { source } => DataFusionError::IoError(source),
            DeltaTableError::ObjectStore { source } => DataFusionError::ObjectStore(source),
            DeltaTableError::Parquet { source } => DataFusionError::ParquetError(source),
            _ => DataFusionError::External(Box::new(err)),
        }
    }
}

impl From<DataFusionError> for DeltaTableError {
    fn from(err: DataFusionError) -> Self {
        match err {
            DataFusionError::ArrowError(source) => DeltaTableError::Arrow { source },
            DataFusionError::IoError(source) => DeltaTableError::Io { source },
            DataFusionError::ObjectStore(source) => DeltaTableError::ObjectStore { source },
            DataFusionError::ParquetError(source) => DeltaTableError::Parquet { source },
            _ => DeltaTableError::Generic(err.to_string()),
        }
    }
}

fn get_scalar_value(value: Option<&ColumnValueStat>, field: &Arc<Field>) -> Precision<ScalarValue> {
    match value {
        Some(ColumnValueStat::Value(value)) => to_correct_scalar_value(value, field.data_type())
            .map(|maybe_scalar| maybe_scalar.map(Precision::Exact).unwrap_or_default())
            .unwrap_or_else(|_| {
                error!(
                    "Unable to parse scalar value of {:?} with type {} for column {}",
                    value,
                    field.data_type(),
                    field.name()
                );
                Precision::Absent
            }),
        _ => Precision::Absent,
    }
}

impl DeltaTableState {
    /// Provide table level statistics to Datafusion
    pub fn datafusion_table_statistics(&self) -> DataFusionResult<Statistics> {
        // Statistics only support primitive types. Any non primitive column will not have their statistics captured
        // If column statistics are missing for any add actions then we simply downgrade to Absent.

        let schema = self.arrow_schema()?;
        // Downgrade statistics to absent if file metadata is not present.
        let mut downgrade = false;
        let unknown_stats = Statistics::new_unknown(&schema);

        let files = self.files();

        // Initalize statistics
        let mut table_stats = match files.get(0) {
            Some(file) => match file.get_stats() {
                Ok(Some(stats)) => {
                    let mut column_statistics = Vec::with_capacity(schema.fields().size());
                    let total_byte_size = Precision::Exact(file.size as usize);
                    let num_rows = Precision::Exact(stats.num_records as usize);

                    for field in schema.fields() {
                        let null_count = match stats.null_count.get(field.name()) {
                            Some(ColumnCountStat::Value(x)) => Precision::Exact(*x as usize),
                            _ => Precision::Absent,
                        };

                        let max_value = get_scalar_value(stats.max_values.get(field.name()), field);
                        let min_value = get_scalar_value(stats.min_values.get(field.name()), field);

                        column_statistics.push(ColumnStatistics {
                            null_count,
                            max_value,
                            min_value,
                            distinct_count: Precision::Absent,
                        });
                    }

                    Statistics {
                        total_byte_size,
                        num_rows,
                        column_statistics,
                    }
                }
                Ok(None) => {
                    downgrade = true;
                    let mut stats = unknown_stats.clone();
                    stats.total_byte_size = Precision::Exact(file.size as usize);
                    stats
                }
                _ => return Ok(unknown_stats),
            },
            None => {
                // The Table is empty
                let mut stats = unknown_stats;
                stats.num_rows = Precision::Exact(0);
                stats.total_byte_size = Precision::Exact(0);
                return Ok(stats);
            }
        };

        // Populate the remaining statistics. If file statistics are not present then relevant statistics are downgraded to absent.
        for file in &files.as_slice()[1..] {
            let byte_size = Precision::Exact(file.size as usize);
            table_stats.total_byte_size = table_stats.total_byte_size.add(&byte_size);

            if !downgrade {
                match file.get_stats() {
                    Ok(Some(stats)) => {
                        let num_records = Precision::Exact(stats.num_records as usize);

                        table_stats.num_rows = table_stats.num_rows.add(&num_records);

                        for (idx, field) in schema.fields().iter().enumerate() {
                            let column_stats = table_stats.column_statistics.get_mut(idx).unwrap();

                            let null_count = match stats.null_count.get(field.name()) {
                                Some(ColumnCountStat::Value(x)) => Precision::Exact(*x as usize),
                                _ => Precision::Absent,
                            };

                            let max_value =
                                get_scalar_value(stats.max_values.get(field.name()), field);
                            let min_value =
                                get_scalar_value(stats.min_values.get(field.name()), field);

                            column_stats.null_count = column_stats.null_count.add(&null_count);
                            column_stats.max_value = column_stats.max_value.max(&max_value);
                            column_stats.min_value = column_stats.min_value.min(&min_value);
                        }
                    }
                    Ok(None) => {
                        downgrade = true;
                    }
                    Err(_) => return Ok(unknown_stats),
                }
            }
        }

        if downgrade {
            table_stats.column_statistics = unknown_stats.column_statistics;
            table_stats.num_rows = Precision::Absent;
        }

        Ok(table_stats)
    }
}

// TODO: Collapse with operations/transaction/state.rs method of same name
fn get_prune_stats(table: &DeltaTable, column: &Column, get_max: bool) -> Option<ArrayRef> {
    let field = table
        .get_schema()
        .ok()
        .map(|s| s.get_field_with_name(&column.name).ok())??;

    // See issue 1214. Binary type does not support natural order which is required for Datafusion to prune
    if let SchemaDataType::primitive(t) = &field.get_type() {
        if t == "binary" {
            return None;
        }
    }

    let data_type = field.get_type().try_into().ok()?;
    let partition_columns = &table.get_metadata().ok()?.partition_columns;

    let values = table.get_state().files().iter().map(|add| {
        if partition_columns.contains(&column.name) {
            let value = add.partition_values.get(&column.name).unwrap();
            let value = match value {
                Some(v) => serde_json::Value::String(v.to_string()),
                None => serde_json::Value::Null,
            };
            to_correct_scalar_value(&value, &data_type)
                .ok()
                .flatten()
                .unwrap_or(
                    get_null_of_arrow_type(&data_type).expect("Could not determine null type"),
                )
        } else if let Ok(Some(statistics)) = add.get_stats() {
            let values = if get_max {
                statistics.max_values
            } else {
                statistics.min_values
            };

            values
                .get(&column.name)
                .and_then(|f| {
                    to_correct_scalar_value(f.as_value()?, &data_type)
                        .ok()
                        .flatten()
                })
                .unwrap_or(
                    get_null_of_arrow_type(&data_type).expect("Could not determine null type"),
                )
        } else {
            // No statistics available
            get_null_of_arrow_type(&data_type).expect("Could not determine null type")
        }
    });
    ScalarValue::iter_to_array(values).ok()
}

impl PruningStatistics for DeltaTable {
    /// return the minimum values for the named column, if known.
    /// Note: the returned array must contain `num_containers()` rows
    fn min_values(&self, column: &Column) -> Option<ArrayRef> {
        get_prune_stats(self, column, false)
    }

    /// return the maximum values for the named column, if known.
    /// Note: the returned array must contain `num_containers()` rows.
    fn max_values(&self, column: &Column) -> Option<ArrayRef> {
        get_prune_stats(self, column, true)
    }

    /// return the number of containers (e.g. row groups) being
    /// pruned with these statistics
    fn num_containers(&self) -> usize {
        self.get_state().files().len()
    }

    /// return the number of null values for the named column as an
    /// `Option<UInt64Array>`.
    ///
    /// Note: the returned array must contain `num_containers()` rows.
    fn null_counts(&self, column: &Column) -> Option<ArrayRef> {
        let partition_columns = &self.get_metadata().ok()?.partition_columns;

        let values = self.get_state().files().iter().map(|add| {
            if let Ok(Some(statistics)) = add.get_stats() {
                if partition_columns.contains(&column.name) {
                    let value = add.partition_values.get(&column.name).unwrap();
                    match value {
                        Some(_) => ScalarValue::UInt64(Some(0)),
                        None => ScalarValue::UInt64(Some(statistics.num_records as u64)),
                    }
                } else {
                    statistics
                        .null_count
                        .get(&column.name)
                        .map(|f| ScalarValue::UInt64(f.as_value().map(|val| val as u64)))
                        .unwrap_or(ScalarValue::UInt64(None))
                }
            } else if partition_columns.contains(&column.name) {
                let value = add.partition_values.get(&column.name).unwrap();
                match value {
                    Some(_) => ScalarValue::UInt64(Some(0)),
                    None => ScalarValue::UInt64(None),
                }
            } else {
                ScalarValue::UInt64(None)
            }
        });
        ScalarValue::iter_to_array(values).ok()
    }
}

// each delta table must register a specific object store, since paths are internally
// handled relative to the table root.
pub(crate) fn register_store(store: ObjectStoreRef, env: Arc<RuntimeEnv>) {
    let object_store_url = store.object_store_url();
    let url: &Url = object_store_url.as_ref();
    env.register_object_store(url, store);
}

pub(crate) fn logical_schema(
    snapshot: &DeltaTableState,
    scan_config: &DeltaScanConfig,
) -> DeltaResult<SchemaRef> {
    let input_schema = snapshot.arrow_schema()?;
    let mut fields = Vec::new();
    for field in input_schema.fields.iter() {
        fields.push(field.to_owned());
    }

    if let Some(file_column_name) = &scan_config.file_column_name {
        fields.push(Arc::new(Field::new(
            file_column_name,
            arrow_schema::DataType::Utf8,
            true,
        )));
    }

    Ok(Arc::new(ArrowSchema::new(fields)))
}

#[derive(Debug, Clone, Default)]
/// Used to specify if additonal metadata columns are exposed to the user
pub struct DeltaScanConfigBuilder {
    /// Include the source path for each record. The name of this column is determine by `file_column_name`
    include_file_column: bool,
    /// Column name that contains the source path.
    ///
    /// If include_file_column is true and the name is None then it will be auto-generated
    /// Otherwise the user provided name will be used
    file_column_name: Option<String>,
}

impl DeltaScanConfigBuilder {
    /// Construct a new instance of `DeltaScanConfigBuilder`
    pub fn new() -> Self {
        Self::default()
    }

    /// Indicate that a column containing a records file path is included.
    /// Column name is generated and can be determined once this Config is built
    pub fn with_file_column(mut self, include: bool) -> Self {
        self.include_file_column = include;
        self.file_column_name = None;
        self
    }

    /// Indicate that a column containing a records file path is included and column name is user defined.
    pub fn with_file_column_name<S: ToString>(mut self, name: &S) -> Self {
        self.file_column_name = Some(name.to_string());
        self.include_file_column = true;
        self
    }

    /// Build a DeltaScanConfig and ensure no column name conflicts occur during downstream processing
    pub fn build(&self, snapshot: &DeltaTableState) -> DeltaResult<DeltaScanConfig> {
        let input_schema = snapshot.input_schema()?;
        let mut file_column_name = None;
        let mut column_names: HashSet<&String> = HashSet::new();
        for field in input_schema.fields.iter() {
            column_names.insert(field.name());
        }

        if self.include_file_column {
            match &self.file_column_name {
                Some(name) => {
                    if column_names.contains(name) {
                        return Err(DeltaTableError::Generic(format!(
                            "Unable to add file path column since column with name {} exits",
                            name
                        )));
                    }

                    file_column_name = Some(name.to_owned())
                }
                None => {
                    let prefix = PATH_COLUMN;
                    let mut idx = 0;
                    let mut name = prefix.to_owned();

                    while column_names.contains(&name) {
                        idx += 1;
                        name = format!("{}_{}", prefix, idx);
                    }

                    file_column_name = Some(name);
                }
            }
        }

        Ok(DeltaScanConfig { file_column_name })
    }
}

#[derive(Debug, Clone, Default, Serialize, Deserialize)]
/// Include additonal metadata columns during a [`DeltaScan`]
pub struct DeltaScanConfig {
    /// Include the source path for each record
    pub file_column_name: Option<String>,
}

#[derive(Debug)]
pub(crate) struct DeltaScanBuilder<'a> {
    snapshot: &'a DeltaTableState,
    object_store: ObjectStoreRef,
    filter: Option<Expr>,
    state: &'a SessionState,
    projection: Option<&'a Vec<usize>>,
    limit: Option<usize>,
    files: Option<&'a [Add]>,
    config: DeltaScanConfig,
    schema: Option<SchemaRef>,
}

impl<'a> DeltaScanBuilder<'a> {
    pub fn new(
        snapshot: &'a DeltaTableState,
        object_store: ObjectStoreRef,
        state: &'a SessionState,
    ) -> Self {
        DeltaScanBuilder {
            snapshot,
            object_store,
            filter: None,
            state,
            files: None,
            projection: None,
            limit: None,
            config: DeltaScanConfig::default(),
            schema: None,
        }
    }

    pub fn with_filter(mut self, filter: Option<Expr>) -> Self {
        self.filter = filter;
        self
    }

    pub fn with_files(mut self, files: &'a [Add]) -> Self {
        self.files = Some(files);
        self
    }

    pub fn with_projection(mut self, projection: Option<&'a Vec<usize>>) -> Self {
        self.projection = projection;
        self
    }

    pub fn with_limit(mut self, limit: Option<usize>) -> Self {
        self.limit = limit;
        self
    }

    pub fn with_scan_config(mut self, config: DeltaScanConfig) -> Self {
        self.config = config;
        self
    }

    pub async fn build(self) -> DeltaResult<DeltaScan> {
        let config = self.config;
        let schema = match self.schema {
            Some(schema) => schema,
            None => {
                self.snapshot
                    .physical_arrow_schema(self.object_store.clone())
                    .await?
            }
        };
        let logical_schema = logical_schema(self.snapshot, &config)?;

        let logical_schema = if let Some(used_columns) = self.projection {
            let mut fields = vec![];
            for idx in used_columns {
                fields.push(logical_schema.field(*idx).to_owned());
            }
            Arc::new(ArrowSchema::new(fields))
        } else {
            logical_schema
        };

        let logical_filter = self
            .filter
            .map(|expr| logical_expr_to_physical_expr(&expr, &logical_schema));

        // Perform Pruning of files to scan
        let files = match self.files {
            Some(files) => files.to_owned(),
            None => {
                if let Some(predicate) = &logical_filter {
                    let pruning_predicate =
                        PruningPredicate::try_new(predicate.clone(), logical_schema.clone())?;
                    let files_to_prune = pruning_predicate.prune(self.snapshot)?;
                    self.snapshot
                        .files()
                        .iter()
                        .zip(files_to_prune.into_iter())
                        .filter_map(
                            |(action, keep)| {
                                if keep {
                                    Some(action.to_owned())
                                } else {
                                    None
                                }
                            },
                        )
                        .collect()
                } else {
                    self.snapshot.files().to_owned()
                }
            }
        };

        // TODO we group files together by their partition values. If the table is partitioned
        // and partitions are somewhat evenly distributed, probably not the worst choice ...
        // However we may want to do some additional balancing in case we are far off from the above.
        let mut file_groups: HashMap<Vec<ScalarValue>, Vec<PartitionedFile>> = HashMap::new();

        for action in files.iter() {
            let mut part = partitioned_file_from_action(action, &schema);

            if config.file_column_name.is_some() {
                part.partition_values
                    .push(wrap_partition_value_in_dict(ScalarValue::Utf8(Some(
                        action.path.clone(),
                    ))));
            }

            file_groups
                .entry(part.partition_values.clone())
                .or_default()
                .push(part);
        }

        let table_partition_cols = self
            .snapshot
            .current_metadata()
            .ok_or(DeltaTableError::NoMetadata)?
            .partition_columns
            .clone();

        let file_schema = Arc::new(ArrowSchema::new(
            schema
                .fields()
                .iter()
                .filter(|f| !table_partition_cols.contains(f.name()))
                .cloned()
                .collect::<Vec<arrow::datatypes::FieldRef>>(),
        ));

        let mut table_partition_cols = table_partition_cols
            .iter()
            .map(|name| schema.field_with_name(name).map(|f| f.to_owned()))
            .collect::<Result<Vec<_>, ArrowError>>()?;

        if let Some(file_column_name) = &config.file_column_name {
            table_partition_cols.push(Field::new(
                file_column_name.clone(),
                wrap_partition_type_in_dict(DataType::Utf8),
                false,
            ));
        }

        let stats = self
            .snapshot
            .datafusion_table_statistics()
            .unwrap_or_else(|e| {
                error!(
                    "Error while computing table statistics. Using unknown statistics. {}",
                    e
                );
                Statistics::new_unknown(&schema)
            });

        let scan = ParquetFormat::new()
            .create_physical_plan(
                self.state,
                FileScanConfig {
                    object_store_url: self.object_store.object_store_url(),
                    file_schema,
                    file_groups: file_groups.into_values().collect(),
                    statistics: stats,
                    projection: self.projection.cloned(),
                    limit: self.limit,
                    table_partition_cols,
                    output_ordering: vec![],
                    infinite_source: false,
                },
                logical_filter.as_ref(),
            )
            .await?;

        Ok(DeltaScan {
            table_uri: ensure_table_uri(self.object_store.root_uri())?
                .as_str()
                .into(),
            parquet_scan: scan,
            config,
            logical_schema,
        })
    }
}

#[async_trait]
impl TableProvider for DeltaTable {
    fn as_any(&self) -> &dyn Any {
        self
    }

    fn schema(&self) -> Arc<ArrowSchema> {
        self.state.arrow_schema().unwrap()
    }

    fn table_type(&self) -> TableType {
        TableType::Base
    }

    fn get_table_definition(&self) -> Option<&str> {
        None
    }

    fn get_logical_plan(&self) -> Option<&LogicalPlan> {
        None
    }

    async fn scan(
        &self,
        session: &SessionState,
        projection: Option<&Vec<usize>>,
        filters: &[Expr],
        limit: Option<usize>,
    ) -> DataFusionResult<Arc<dyn ExecutionPlan>> {
        register_store(self.object_store(), session.runtime_env().clone());
        let filter_expr = conjunction(filters.iter().cloned());

        let scan = DeltaScanBuilder::new(&self.state, self.object_store(), session)
            .with_projection(projection)
            .with_limit(limit)
            .with_filter(filter_expr)
            .build()
            .await?;

        Ok(Arc::new(scan))
    }

    fn supports_filter_pushdown(
        &self,
        _filter: &Expr,
    ) -> DataFusionResult<TableProviderFilterPushDown> {
        Ok(TableProviderFilterPushDown::Inexact)
    }

    fn statistics(&self) -> Option<Statistics> {
        self.state.datafusion_table_statistics().ok()
    }
}

/// A Delta table provider that enables additonal metadata columns to be included during the scan
pub struct DeltaTableProvider {
    snapshot: DeltaTableState,
    store: ObjectStoreRef,
    config: DeltaScanConfig,
    schema: Arc<ArrowSchema>,
}

impl DeltaTableProvider {
    /// Build a DeltaTableProvider
    pub fn try_new(
        snapshot: DeltaTableState,
        store: ObjectStoreRef,
        config: DeltaScanConfig,
    ) -> DeltaResult<Self> {
        Ok(DeltaTableProvider {
            schema: logical_schema(&snapshot, &config)?,
            snapshot,
            store,
            config,
        })
    }
}

#[async_trait]
impl TableProvider for DeltaTableProvider {
    fn as_any(&self) -> &dyn Any {
        self
    }

    fn schema(&self) -> Arc<ArrowSchema> {
        self.schema.clone()
    }

    fn table_type(&self) -> TableType {
        TableType::Base
    }

    fn get_table_definition(&self) -> Option<&str> {
        None
    }

    fn get_logical_plan(&self) -> Option<&LogicalPlan> {
        None
    }

    async fn scan(
        &self,
        session: &SessionState,
        projection: Option<&Vec<usize>>,
        filters: &[Expr],
        limit: Option<usize>,
    ) -> DataFusionResult<Arc<dyn ExecutionPlan>> {
        register_store(self.store.clone(), session.runtime_env().clone());
        let filter_expr = conjunction(filters.iter().cloned());

        let scan = DeltaScanBuilder::new(&self.snapshot, self.store.clone(), session)
            .with_projection(projection)
            .with_limit(limit)
            .with_filter(filter_expr)
            .with_scan_config(self.config.clone())
            .build()
            .await?;

        Ok(Arc::new(scan))
    }

    fn supports_filter_pushdown(
        &self,
        _filter: &Expr,
    ) -> DataFusionResult<TableProviderFilterPushDown> {
        Ok(TableProviderFilterPushDown::Unsupported)
    }

    fn statistics(&self) -> Option<Statistics> {
        self.snapshot.datafusion_table_statistics().ok()
    }
}

// TODO: this will likely also need to perform column mapping later when we support reader protocol v2
/// A wrapper for parquet scans
#[derive(Debug)]
pub struct DeltaScan {
    /// The URL of the ObjectStore root
    pub table_uri: String,
    /// Column that contains an index that maps to the original metadata Add
    pub config: DeltaScanConfig,
    /// The parquet scan to wrap
    pub parquet_scan: Arc<dyn ExecutionPlan>,
    /// The schema of the table to be used when evaluating expressions
    pub logical_schema: Arc<ArrowSchema>,
}

#[derive(Debug, Serialize, Deserialize)]
struct DeltaScanWire {
    pub table_uri: String,
    pub config: DeltaScanConfig,
    pub logical_schema: Arc<ArrowSchema>,
}

impl DisplayAs for DeltaScan {
    fn fmt_as(&self, _t: DisplayFormatType, f: &mut fmt::Formatter) -> std::fmt::Result {
        write!(f, "DeltaScan")
    }
}

impl ExecutionPlan for DeltaScan {
    fn as_any(&self) -> &dyn Any {
        self
    }

    fn schema(&self) -> SchemaRef {
        self.parquet_scan.schema()
    }

    fn output_partitioning(&self) -> Partitioning {
        self.parquet_scan.output_partitioning()
    }

    fn output_ordering(&self) -> Option<&[PhysicalSortExpr]> {
        self.parquet_scan.output_ordering()
    }

    fn children(&self) -> Vec<Arc<dyn ExecutionPlan>> {
        vec![self.parquet_scan.clone()]
    }

    fn with_new_children(
        self: Arc<Self>,
        children: Vec<Arc<dyn ExecutionPlan>>,
    ) -> DataFusionResult<Arc<dyn ExecutionPlan>> {
        ExecutionPlan::with_new_children(self.parquet_scan.clone(), children)
    }

    fn execute(
        &self,
        partition: usize,
        context: Arc<TaskContext>,
    ) -> DataFusionResult<SendableRecordBatchStream> {
        self.parquet_scan.execute(partition, context)
    }

<<<<<<< HEAD
    fn statistics(&self) -> Result<Statistics, DataFusionError> {
=======
    fn statistics(&self) -> DataFusionResult<Statistics> {
>>>>>>> 6ac8bb9b
        self.parquet_scan.statistics()
    }
}

pub(crate) fn get_null_of_arrow_type(t: &ArrowDataType) -> DeltaResult<ScalarValue> {
    match t {
        ArrowDataType::Null => Ok(ScalarValue::Null),
        ArrowDataType::Boolean => Ok(ScalarValue::Boolean(None)),
        ArrowDataType::Int8 => Ok(ScalarValue::Int8(None)),
        ArrowDataType::Int16 => Ok(ScalarValue::Int16(None)),
        ArrowDataType::Int32 => Ok(ScalarValue::Int32(None)),
        ArrowDataType::Int64 => Ok(ScalarValue::Int64(None)),
        ArrowDataType::UInt8 => Ok(ScalarValue::UInt8(None)),
        ArrowDataType::UInt16 => Ok(ScalarValue::UInt16(None)),
        ArrowDataType::UInt32 => Ok(ScalarValue::UInt32(None)),
        ArrowDataType::UInt64 => Ok(ScalarValue::UInt64(None)),
        ArrowDataType::Float32 => Ok(ScalarValue::Float32(None)),
        ArrowDataType::Float64 => Ok(ScalarValue::Float64(None)),
        ArrowDataType::Date32 => Ok(ScalarValue::Date32(None)),
        ArrowDataType::Date64 => Ok(ScalarValue::Date64(None)),
        ArrowDataType::Binary => Ok(ScalarValue::Binary(None)),
        ArrowDataType::FixedSizeBinary(size) => {
            Ok(ScalarValue::FixedSizeBinary(size.to_owned(), None))
        }
        ArrowDataType::LargeBinary => Ok(ScalarValue::LargeBinary(None)),
        ArrowDataType::Utf8 => Ok(ScalarValue::Utf8(None)),
        ArrowDataType::LargeUtf8 => Ok(ScalarValue::LargeUtf8(None)),
        ArrowDataType::Decimal128(precision, scale) => Ok(ScalarValue::Decimal128(
            None,
            precision.to_owned(),
            scale.to_owned(),
        )),
        ArrowDataType::Timestamp(unit, tz) => {
            let tz = tz.to_owned();
            Ok(match unit {
                TimeUnit::Second => ScalarValue::TimestampSecond(None, tz),
                TimeUnit::Millisecond => ScalarValue::TimestampMillisecond(None, tz),
                TimeUnit::Microsecond => ScalarValue::TimestampMicrosecond(None, tz),
                TimeUnit::Nanosecond => ScalarValue::TimestampNanosecond(None, tz),
            })
        }
        ArrowDataType::Dictionary(k, v) => Ok(ScalarValue::Dictionary(
            k.clone(),
            Box::new(get_null_of_arrow_type(v).unwrap()),
        )),
        //Unsupported types...
        ArrowDataType::Float16
        | ArrowDataType::Decimal256(_, _)
        | ArrowDataType::Union(_, _)
        | ArrowDataType::LargeList(_)
        | ArrowDataType::Struct(_)
        | ArrowDataType::List(_)
        | ArrowDataType::FixedSizeList(_, _)
        | ArrowDataType::Time32(_)
        | ArrowDataType::Time64(_)
        | ArrowDataType::Duration(_)
        | ArrowDataType::Interval(_)
        | ArrowDataType::RunEndEncoded(_, _)
        | ArrowDataType::Map(_, _) => Err(DeltaTableError::Generic(format!(
            "Unsupported data type for Delta Lake {}",
            t
        ))),
    }
}

pub(crate) fn partitioned_file_from_action(
    action: &protocol::Add,
    schema: &ArrowSchema,
) -> PartitionedFile {
    let partition_values = schema
        .fields()
        .iter()
        .filter_map(|f| {
            action.partition_values.get(f.name()).map(|val| match val {
                Some(value) => to_correct_scalar_value(
                    &serde_json::Value::String(value.to_string()),
                    f.data_type(),
                )
                .ok()
                .flatten()
                .unwrap_or(ScalarValue::Null),
                None => get_null_of_arrow_type(f.data_type()).unwrap_or(ScalarValue::Null),
            })
        })
        .collect::<Vec<_>>();

    let ts_secs = action.modification_time / 1000;
    let ts_ns = (action.modification_time % 1000) * 1_000_000;
    let last_modified =
        Utc.from_utc_datetime(&NaiveDateTime::from_timestamp_opt(ts_secs, ts_ns as u32).unwrap());
    PartitionedFile {
        object_meta: ObjectMeta {
            last_modified,
            ..action.try_into().unwrap()
        },
        partition_values,
        range: None,
        extensions: None,
    }
}

fn parse_timestamp(
    stat_val: &serde_json::Value,
    field_dt: &ArrowDataType,
) -> DataFusionResult<ScalarValue> {
    let string = match stat_val {
        serde_json::Value::String(s) => s.to_owned(),
        _ => stat_val.to_string(),
    };

    let time_micro = ScalarValue::try_from_string(
        string,
        &ArrowDataType::Timestamp(TimeUnit::Microsecond, None),
    )?;
    let cast_arr = cast_with_options(
        &time_micro.to_array(),
        field_dt,
        &CastOptions {
            safe: false,
            ..Default::default()
        },
    )?;
    ScalarValue::try_from_array(&cast_arr, 0)
}

pub(crate) fn to_correct_scalar_value(
    stat_val: &serde_json::Value,
    field_dt: &ArrowDataType,
) -> DataFusionResult<Option<ScalarValue>> {
    match stat_val {
        serde_json::Value::Array(_) => Ok(None),
        serde_json::Value::Object(_) => Ok(None),
        serde_json::Value::Null => Ok(Some(get_null_of_arrow_type(field_dt)?)),
        serde_json::Value::String(string_val) => match field_dt {
            ArrowDataType::Timestamp(_, _) => Ok(Some(parse_timestamp(stat_val, field_dt)?)),
            _ => Ok(Some(ScalarValue::try_from_string(
                string_val.to_owned(),
                field_dt,
            )?)),
        },
        other => match field_dt {
            ArrowDataType::Timestamp(_, _) => Ok(Some(parse_timestamp(stat_val, field_dt)?)),
            _ => Ok(Some(ScalarValue::try_from_string(
                other.to_string(),
                field_dt,
            )?)),
        },
    }
}

pub(crate) fn logical_expr_to_physical_expr(
    expr: &Expr,
    schema: &ArrowSchema,
) -> Arc<dyn PhysicalExpr> {
    let df_schema = schema.clone().to_dfschema().unwrap();
    let execution_props = ExecutionProps::new();
    create_physical_expr(expr, &df_schema, schema, &execution_props).unwrap()
}

/// Responsible for checking batches of data conform to table's invariants.
#[derive(Clone)]
pub struct DeltaDataChecker {
    invariants: Vec<Invariant>,
    ctx: SessionContext,
}

impl DeltaDataChecker {
    /// Create a new DeltaDataChecker
    pub fn new(invariants: Vec<Invariant>) -> Self {
        Self {
            invariants,
            ctx: SessionContext::new(),
        }
    }

    /// Check that a record batch conforms to table's invariants.
    ///
    /// If it does not, it will return [DeltaTableError::InvalidData] with a list
    /// of values that violated each invariant.
    pub async fn check_batch(&self, record_batch: &RecordBatch) -> Result<(), DeltaTableError> {
        self.enforce_invariants(record_batch).await
        // TODO: for support for Protocol V3, check constraints
    }

    async fn enforce_invariants(&self, record_batch: &RecordBatch) -> Result<(), DeltaTableError> {
        // Invariants are deprecated, so let's not pay the overhead for any of this
        // if we can avoid it.
        if self.invariants.is_empty() {
            return Ok(());
        }

        let table = MemTable::try_new(record_batch.schema(), vec![vec![record_batch.clone()]])?;
        self.ctx.register_table("data", Arc::new(table))?;

        let mut violations: Vec<String> = Vec::new();

        for invariant in self.invariants.iter() {
            if invariant.field_name.contains('.') {
                return Err(DeltaTableError::Generic(
                    "Support for column invariants on nested columns is not supported.".to_string(),
                ));
            }

            let sql = format!(
                "SELECT {} FROM data WHERE not ({}) LIMIT 1",
                invariant.field_name, invariant.invariant_sql
            );

            let dfs: Vec<RecordBatch> = self.ctx.sql(&sql).await?.collect().await?;
            if !dfs.is_empty() && dfs[0].num_rows() > 0 {
                let value = format!("{:?}", dfs[0].column(0));
                let msg = format!(
                    "Invariant ({}) violated by value {}",
                    invariant.invariant_sql, value
                );
                violations.push(msg);
            }
        }

        if !violations.is_empty() {
            Err(DeltaTableError::InvalidData { violations })
        } else {
            Ok(())
        }
    }
}

/// A codec for deltalake physical plans
#[derive(Debug)]
pub struct DeltaPhysicalCodec {}

impl PhysicalExtensionCodec for DeltaPhysicalCodec {
    fn try_decode(
        &self,
        buf: &[u8],
        inputs: &[Arc<dyn ExecutionPlan>],
        _registry: &dyn FunctionRegistry,
    ) -> Result<Arc<dyn ExecutionPlan>, DataFusionError> {
        let wire: DeltaScanWire = serde_json::from_reader(buf)
            .map_err(|_| DataFusionError::Internal("Unable to decode DeltaScan".to_string()))?;
        let delta_scan = DeltaScan {
            table_uri: wire.table_uri,
            parquet_scan: (*inputs)[0].clone(),
            config: wire.config,
            logical_schema: wire.logical_schema,
        };
        Ok(Arc::new(delta_scan))
    }

    fn try_encode(
        &self,
        node: Arc<dyn ExecutionPlan>,
        buf: &mut Vec<u8>,
    ) -> Result<(), DataFusionError> {
        let delta_scan = node
            .as_any()
            .downcast_ref::<DeltaScan>()
            .ok_or_else(|| DataFusionError::Internal("Not a delta scan!".to_string()))?;

        let wire = DeltaScanWire {
            table_uri: delta_scan.table_uri.to_owned(),
            config: delta_scan.config.clone(),
            logical_schema: delta_scan.logical_schema.clone(),
        };
        serde_json::to_writer(buf, &wire)
            .map_err(|_| DataFusionError::Internal("Unable to encode delta scan!".to_string()))?;
        Ok(())
    }
}

/// Does serde on DeltaTables
#[derive(Debug)]
pub struct DeltaLogicalCodec {}

impl LogicalExtensionCodec for DeltaLogicalCodec {
    fn try_decode(
        &self,
        _buf: &[u8],
        _inputs: &[LogicalPlan],
        _ctx: &SessionContext,
    ) -> Result<Extension, DataFusionError> {
        todo!("DeltaLogicalCodec")
    }

    fn try_encode(&self, _node: &Extension, _buf: &mut Vec<u8>) -> Result<(), DataFusionError> {
        todo!("DeltaLogicalCodec")
    }

    fn try_decode_table_provider(
        &self,
        buf: &[u8],
        _schema: SchemaRef,
        _ctx: &SessionContext,
    ) -> Result<Arc<dyn TableProvider>, DataFusionError> {
        let provider: DeltaTable = serde_json::from_slice(buf)
            .map_err(|_| DataFusionError::Internal("Error encoding delta table".to_string()))?;
        Ok(Arc::new(provider))
    }

    fn try_encode_table_provider(
        &self,
        node: Arc<dyn TableProvider>,
        buf: &mut Vec<u8>,
    ) -> Result<(), DataFusionError> {
        let table = node
            .as_ref()
            .as_any()
            .downcast_ref::<DeltaTable>()
            .ok_or_else(|| {
                DataFusionError::Internal("Can't encode non-delta tables".to_string())
            })?;
        serde_json::to_writer(buf, table)
            .map_err(|_| DataFusionError::Internal("Error encoding delta table".to_string()))
    }
}

/// Responsible for creating deltatables
pub struct DeltaTableFactory {}

#[async_trait]
impl TableProviderFactory for DeltaTableFactory {
    async fn create(
        &self,
        _ctx: &SessionState,
        cmd: &CreateExternalTable,
    ) -> datafusion::error::Result<Arc<dyn TableProvider>> {
        let provider = if cmd.options.is_empty() {
            open_table(cmd.to_owned().location).await?
        } else {
            open_table_with_storage_options(cmd.to_owned().location, cmd.to_owned().options).await?
        };
        Ok(Arc::new(provider))
    }
}

pub(crate) struct FindFilesExprProperties {
    pub partition_columns: Vec<String>,

    pub partition_only: bool,
    pub result: DeltaResult<()>,
}

/// Ensure only expressions that make sense are accepted, check for
/// non-deterministic functions, and determine if the expression only contains
/// partition columns
impl TreeNodeVisitor for FindFilesExprProperties {
    type N = Expr;

    fn pre_visit(&mut self, expr: &Self::N) -> datafusion_common::Result<VisitRecursion> {
        // TODO: We can likely relax the volatility to STABLE. Would require further
        // research to confirm the same value is generated during the scan and
        // rewrite phases.

        match expr {
            Expr::Column(c) => {
                if !self.partition_columns.contains(&c.name) {
                    self.partition_only = false;
                }
            }
            Expr::ScalarVariable(_, _)
            | Expr::Literal(_)
            | Expr::Alias(_)
            | Expr::BinaryExpr(_)
            | Expr::Like(_)
            | Expr::SimilarTo(_)
            | Expr::Not(_)
            | Expr::IsNotNull(_)
            | Expr::IsNull(_)
            | Expr::IsTrue(_)
            | Expr::IsFalse(_)
            | Expr::IsUnknown(_)
            | Expr::IsNotTrue(_)
            | Expr::IsNotFalse(_)
            | Expr::IsNotUnknown(_)
            | Expr::Negative(_)
            | Expr::InList { .. }
            | Expr::GetIndexedField(_)
            | Expr::Between(_)
            | Expr::Case(_)
            | Expr::Cast(_)
            | Expr::TryCast(_) => (),
            Expr::ScalarFunction(ScalarFunction { fun, .. }) => {
                let v = fun.volatility();
                if v > Volatility::Immutable {
                    self.result = Err(DeltaTableError::Generic(format!(
                        "Find files predicate contains nondeterministic function {}",
                        fun
                    )));
                    return Ok(VisitRecursion::Stop);
                }
            }
            Expr::ScalarUDF(ScalarUDF { fun, .. }) => {
                let v = fun.signature.volatility;
                if v > Volatility::Immutable {
                    self.result = Err(DeltaTableError::Generic(format!(
                        "Find files predicate contains nondeterministic function {}",
                        fun.name
                    )));
                    return Ok(VisitRecursion::Stop);
                }
            }
            _ => {
                self.result = Err(DeltaTableError::Generic(format!(
                    "Find files predicate contains unsupported expression {}",
                    expr
                )));
                return Ok(VisitRecursion::Stop);
            }
        }

        Ok(VisitRecursion::Continue)
    }
}

/// Representing the result of the [find_files] function.
pub struct FindFiles {
    /// A list of `Add` objects that match the given predicate
    pub candidates: Vec<Add>,
    /// Was a physical read to the datastore required to determine the candidates
    pub partition_scan: bool,
}

fn join_batches_with_add_actions(
    batches: Vec<RecordBatch>,
    mut actions: HashMap<String, Add>,
    path_column: &str,
    dict_array: bool,
) -> DeltaResult<Vec<Add>> {
    // Given RecordBatches that contains `__delta_rs_path` perform a hash join
    // with actions to obtain original add actions

    let mut files = Vec::with_capacity(batches.iter().map(|batch| batch.num_rows()).sum());
    for batch in batches {
        let array = batch.column_by_name(path_column).ok_or_else(|| {
            DeltaTableError::Generic(format!("Unable to find column {}", path_column))
        })?;

        let iter: Box<dyn Iterator<Item = Option<&str>>> =
            if dict_array {
                let array = array
                    .as_any()
                    .downcast_ref::<DictionaryArray<UInt16Type>>()
                    .ok_or(DeltaTableError::Generic(format!(
                        "Unable to downcast column {}",
                        path_column
                    )))?
                    .downcast_dict::<StringArray>()
                    .ok_or(DeltaTableError::Generic(format!(
                        "Unable to downcast column {}",
                        path_column
                    )))?;
                Box::new(array.into_iter())
            } else {
                let array = array.as_any().downcast_ref::<StringArray>().ok_or(
                    DeltaTableError::Generic(format!("Unable to downcast column {}", path_column)),
                )?;
                Box::new(array.into_iter())
            };

        for path in iter {
            let path = path.ok_or(DeltaTableError::Generic(format!(
                "{} cannot be null",
                path_column
            )))?;

            match actions.remove(path) {
                Some(action) => files.push(action),
                None => {
                    return Err(DeltaTableError::Generic(
                        "Unable to map __delta_rs_path to action.".to_owned(),
                    ))
                }
            }
        }
    }
    Ok(files)
}

/// Determine which files contain a record that statisfies the predicate
pub(crate) async fn find_files_scan<'a>(
    snapshot: &DeltaTableState,
    store: ObjectStoreRef,
    state: &SessionState,
    expression: Expr,
) -> DeltaResult<Vec<Add>> {
    let candidate_map: HashMap<String, Add> = snapshot
        .files()
        .iter()
        .map(|add| (add.path.clone(), add.to_owned()))
        .collect();

    let scan_config = DeltaScanConfigBuilder {
        include_file_column: true,
        ..Default::default()
    }
    .build(snapshot)?;

    let logical_schema = logical_schema(snapshot, &scan_config)?;

    // Identify which columns we need to project
    let mut used_columns = expression
        .to_columns()?
        .into_iter()
        .map(|column| logical_schema.index_of(&column.name))
        .collect::<Result<Vec<usize>, ArrowError>>()?;
    // Add path column
    used_columns.push(logical_schema.index_of(scan_config.file_column_name.as_ref().unwrap())?);

    let scan = DeltaScanBuilder::new(snapshot, store.clone(), state)
        .with_filter(Some(expression.clone()))
        .with_projection(Some(&used_columns))
        .with_scan_config(scan_config)
        .build()
        .await?;
    let scan = Arc::new(scan);

    let config = &scan.config;
    let input_schema = scan.logical_schema.as_ref().to_owned();
    let input_dfschema = input_schema.clone().try_into()?;

    let predicate_expr = create_physical_expr(
        &Expr::IsTrue(Box::new(expression.clone())),
        &input_dfschema,
        &input_schema,
        state.execution_props(),
    )?;

    let filter: Arc<dyn ExecutionPlan> =
        Arc::new(FilterExec::try_new(predicate_expr, scan.clone())?);
    let limit: Arc<dyn ExecutionPlan> = Arc::new(LocalLimitExec::new(filter, 1));

    let task_ctx = Arc::new(TaskContext::from(state));
    let path_batches = datafusion::physical_plan::collect(limit, task_ctx).await?;

    join_batches_with_add_actions(
        path_batches,
        candidate_map,
        config.file_column_name.as_ref().unwrap(),
        true,
    )
}

pub(crate) async fn scan_memory_table(
    snapshot: &DeltaTableState,
    predicate: &Expr,
) -> DeltaResult<Vec<Add>> {
    let actions = snapshot.files().to_owned();

    let batch = snapshot.add_actions_table(true)?;
    let mut arrays = Vec::new();
    let mut fields = Vec::new();

    let schema = batch.schema();

    arrays.push(
        batch
            .column_by_name("path")
            .ok_or(DeltaTableError::Generic(
                "Column with name `path` does not exist".to_owned(),
            ))?
            .to_owned(),
    );
    fields.push(Field::new(PATH_COLUMN, DataType::Utf8, false));

    for field in schema.fields() {
        if field.name().starts_with("partition.") {
            let name = field.name().strip_prefix("partition.").unwrap();

            arrays.push(batch.column_by_name(field.name()).unwrap().to_owned());
            fields.push(Field::new(
                name,
                field.data_type().to_owned(),
                field.is_nullable(),
            ));
        }
    }

    let schema = Arc::new(ArrowSchema::new(fields));
    let batch = RecordBatch::try_new(schema, arrays)?;
    let mem_table = MemTable::try_new(batch.schema(), vec![vec![batch]])?;

    let ctx = SessionContext::new();
    let mut df = ctx.read_table(Arc::new(mem_table))?;
    df = df
        .filter(predicate.to_owned())?
        .select(vec![col(PATH_COLUMN)])?;
    let batches = df.collect().await?;

    let map = actions
        .into_iter()
        .map(|action| (action.path.clone(), action))
        .collect::<HashMap<String, Add>>();

    join_batches_with_add_actions(batches, map, PATH_COLUMN, false)
}

/// Finds files in a snapshot that match the provided predicate.
pub async fn find_files<'a>(
    snapshot: &DeltaTableState,
    object_store: ObjectStoreRef,
    state: &SessionState,
    predicate: Option<Expr>,
) -> DeltaResult<FindFiles> {
    let current_metadata = snapshot
        .current_metadata()
        .ok_or(DeltaTableError::NoMetadata)?;

    match &predicate {
        Some(predicate) => {
            // Validate the Predicate and determine if it only contains partition columns
            let mut expr_properties = FindFilesExprProperties {
                partition_only: true,
                partition_columns: current_metadata.partition_columns.clone(),
                result: Ok(()),
            };

            TreeNode::visit(predicate, &mut expr_properties)?;
            expr_properties.result?;

            if expr_properties.partition_only {
                let candidates = scan_memory_table(snapshot, predicate).await?;
                Ok(FindFiles {
                    candidates,
                    partition_scan: true,
                })
            } else {
                let candidates =
                    find_files_scan(snapshot, object_store.clone(), state, predicate.to_owned())
                        .await?;

                Ok(FindFiles {
                    candidates,
                    partition_scan: false,
                })
            }
        }
        None => Ok(FindFiles {
            candidates: snapshot.files().to_owned(),
            partition_scan: true,
        }),
    }
}

#[cfg(test)]
mod tests {
    use arrow::array::StructArray;
    use arrow::datatypes::{DataType, Field, Schema};
    use chrono::{TimeZone, Utc};
    use datafusion::assert_batches_sorted_eq;
    use datafusion::physical_plan::empty::EmptyExec;
    use datafusion_proto::physical_plan::AsExecutionPlan;
    use datafusion_proto::protobuf;
    use object_store::path::Path;
    use serde_json::json;
    use std::ops::Deref;

    use super::*;

    // test deserialization of serialized partition values.
    // https://github.com/delta-io/delta/blob/master/PROTOCOL.md#partition-value-serialization
    #[test]
    fn test_to_correct_scalar_value() {
        let reference_pairs = &[
            (
                json!("2015"),
                ArrowDataType::Int16,
                ScalarValue::Int16(Some(2015)),
            ),
            (
                json!("2015"),
                ArrowDataType::Int32,
                ScalarValue::Int32(Some(2015)),
            ),
            (
                json!("2015"),
                ArrowDataType::Int64,
                ScalarValue::Int64(Some(2015)),
            ),
            (
                json!("2015"),
                ArrowDataType::Float32,
                ScalarValue::Float32(Some(2015_f32)),
            ),
            (
                json!("2015"),
                ArrowDataType::Float64,
                ScalarValue::Float64(Some(2015_f64)),
            ),
            (
                json!(2015),
                ArrowDataType::Float64,
                ScalarValue::Float64(Some(2015_f64)),
            ),
            (
                json!("2015-01-01"),
                ArrowDataType::Date32,
                ScalarValue::Date32(Some(16436)),
            ),
            // (
            //     json!("2015-01-01"),
            //     ArrowDataType::Date64,
            //     ScalarValue::Date64(Some(16436)),
            // ),
            // TODO(roeap) there seem to be differences in how precisions are handled locally and in CI, need to investigate
            // (
            //     json!("2020-09-08 13:42:29"),
            //     ArrowDataType::Timestamp(TimeUnit::Nanosecond, None),
            //     ScalarValue::TimestampNanosecond(Some(1599565349000000000), None),
            // ),
            // (
            //     json!("2020-09-08 13:42:29"),
            //     ArrowDataType::Timestamp(TimeUnit::Microsecond, None),
            //     ScalarValue::TimestampMicrosecond(Some(1599565349000000), None),
            // ),
            // (
            //     json!("2020-09-08 13:42:29"),
            //     ArrowDataType::Timestamp(TimeUnit::Millisecond, None),
            //     ScalarValue::TimestampMillisecond(Some(1599565349000), None),
            // ),
            (
                json!(true),
                ArrowDataType::Boolean,
                ScalarValue::Boolean(Some(true)),
            ),
        ];

        for (raw, data_type, ref_scalar) in reference_pairs {
            let scalar = to_correct_scalar_value(raw, data_type).unwrap().unwrap();
            assert_eq!(*ref_scalar, scalar)
        }
    }

    #[test]
    fn test_partitioned_file_from_action() {
        let mut partition_values = std::collections::HashMap::new();
        partition_values.insert("month".to_string(), Some("1".to_string()));
        partition_values.insert("year".to_string(), Some("2015".to_string()));
        let action = protocol::Add {
            path: "year=2015/month=1/part-00000-4dcb50d3-d017-450c-9df7-a7257dbd3c5d-c000.snappy.parquet".to_string(),
            size: 10644,
            partition_values,
            modification_time: 1660497727833,
            partition_values_parsed: None,
            data_change: true,
            stats: None,
            deletion_vector: None,
            stats_parsed: None,
            tags: None,
        };
        let schema = ArrowSchema::new(vec![
            Field::new("year", ArrowDataType::Int64, true),
            Field::new("month", ArrowDataType::Int64, true),
        ]);

        let file = partitioned_file_from_action(&action, &schema);
        let ref_file = PartitionedFile {
            object_meta: object_store::ObjectMeta {
                location: Path::from("year=2015/month=1/part-00000-4dcb50d3-d017-450c-9df7-a7257dbd3c5d-c000.snappy.parquet".to_string()), 
                last_modified: Utc.timestamp_millis_opt(1660497727833).unwrap(),
                size: 10644,
                e_tag: None
            },
            partition_values: [ScalarValue::Int64(Some(2015)), ScalarValue::Int64(Some(1))].to_vec(),
            range: None,
            extensions: None,
        };
        assert_eq!(file.partition_values, ref_file.partition_values)
    }

    #[tokio::test]
    async fn test_enforce_invariants() {
        let schema = Arc::new(Schema::new(vec![
            Field::new("a", DataType::Utf8, false),
            Field::new("b", DataType::Int32, false),
        ]));
        let batch = RecordBatch::try_new(
            Arc::clone(&schema),
            vec![
                Arc::new(arrow::array::StringArray::from(vec!["a", "b", "c", "d"])),
                Arc::new(arrow::array::Int32Array::from(vec![1, 10, 10, 100])),
            ],
        )
        .unwrap();
        // Empty invariants is okay
        let invariants: Vec<Invariant> = vec![];
        assert!(DeltaDataChecker::new(invariants)
            .check_batch(&batch)
            .await
            .is_ok());

        // Valid invariants return Ok(())
        let invariants = vec![
            Invariant::new("a", "a is not null"),
            Invariant::new("b", "b < 1000"),
        ];
        assert!(DeltaDataChecker::new(invariants)
            .check_batch(&batch)
            .await
            .is_ok());

        // Violated invariants returns an error with list of violations
        let invariants = vec![
            Invariant::new("a", "a is null"),
            Invariant::new("b", "b < 100"),
        ];
        let result = DeltaDataChecker::new(invariants).check_batch(&batch).await;
        assert!(result.is_err());
        assert!(matches!(result, Err(DeltaTableError::InvalidData { .. })));
        if let Err(DeltaTableError::InvalidData { violations }) = result {
            assert_eq!(violations.len(), 2);
        }

        // Irrelevant invariants return a different error
        let invariants = vec![Invariant::new("c", "c > 2000")];
        let result = DeltaDataChecker::new(invariants).check_batch(&batch).await;
        assert!(result.is_err());

        // Nested invariants are unsupported
        let struct_fields = schema.fields().clone();
        let schema = Arc::new(Schema::new(vec![Field::new(
            "x",
            DataType::Struct(struct_fields),
            false,
        )]));
        let inner = Arc::new(StructArray::from(batch));
        let batch = RecordBatch::try_new(schema, vec![inner]).unwrap();

        let invariants = vec![Invariant::new("x.b", "x.b < 1000")];
        let result = DeltaDataChecker::new(invariants).check_batch(&batch).await;
        assert!(result.is_err());
        assert!(matches!(result, Err(DeltaTableError::Generic { .. })));
    }

    #[test]
    fn roundtrip_test_delta_exec_plan() {
        let ctx = SessionContext::new();
        let codec = DeltaPhysicalCodec {};

        let schema = Arc::new(Schema::new(vec![
            Field::new("a", DataType::Utf8, false),
            Field::new("b", DataType::Int32, false),
        ]));
        let exec_plan = Arc::from(DeltaScan {
            table_uri: "s3://my_bucket/this/is/some/path".to_string(),
            parquet_scan: Arc::from(EmptyExec::new(false, schema.clone())),
            config: DeltaScanConfig::default(),
            logical_schema: schema.clone(),
        });
        let proto: protobuf::PhysicalPlanNode =
            protobuf::PhysicalPlanNode::try_from_physical_plan(exec_plan.clone(), &codec)
                .expect("to proto");

        let runtime = ctx.runtime_env();
        let result_exec_plan: Arc<dyn ExecutionPlan> = proto
            .try_into_physical_plan(&ctx, runtime.deref(), &codec)
            .expect("from proto");
        assert_eq!(format!("{exec_plan:?}"), format!("{result_exec_plan:?}"));
    }

    #[tokio::test]
    async fn delta_table_provider_with_config() {
        let table = crate::open_table("tests/data/delta-2.2.0-partitioned-types")
            .await
            .unwrap();
        let config = DeltaScanConfigBuilder::new()
            .with_file_column_name(&"file_source")
            .build(&table.state)
            .unwrap();

        let provider = DeltaTableProvider::try_new(table.state, table.storage, config).unwrap();
        let ctx = SessionContext::new();
        ctx.register_table("test", Arc::new(provider)).unwrap();

        let df = ctx.sql("select * from test").await.unwrap();
        let actual = df.collect().await.unwrap();
        let expected = vec! [
                "+----+----+----+-------------------------------------------------------------------------------+",
                "| c3 | c1 | c2 | file_source                                                                   |",
                "+----+----+----+-------------------------------------------------------------------------------+",
                "| 4  | 6  | a  | c1=6/c2=a/part-00011-10619b10-b691-4fd0-acc4-2a9608499d7c.c000.snappy.parquet |",
                "| 5  | 4  | c  | c1=4/c2=c/part-00003-f525f459-34f9-46f5-82d6-d42121d883fd.c000.snappy.parquet |",
                "| 6  | 5  | b  | c1=5/c2=b/part-00007-4e73fa3b-2c88-424a-8051-f8b54328ffdb.c000.snappy.parquet |",
                "+----+----+----+-------------------------------------------------------------------------------+",
            ];
        assert_batches_sorted_eq!(&expected, &actual);
    }
}<|MERGE_RESOLUTION|>--- conflicted
+++ resolved
@@ -848,11 +848,7 @@
         self.parquet_scan.execute(partition, context)
     }
 
-<<<<<<< HEAD
     fn statistics(&self) -> Result<Statistics, DataFusionError> {
-=======
-    fn statistics(&self) -> DataFusionResult<Statistics> {
->>>>>>> 6ac8bb9b
         self.parquet_scan.statistics()
     }
 }
