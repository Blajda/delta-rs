//! Datafusion integration for Delta Table
//!
//! Example:
//!
//! ```rust
//! use std::sync::Arc;
//! use datafusion::execution::context::SessionContext;
//!
//! async {
//!   let mut ctx = SessionContext::new();
//!   let table = deltalake::open_table("./tests/data/simple_table")
//!       .await
//!       .unwrap();
//!   ctx.register_table("demo", Arc::new(table)).unwrap();
//!
//!   let batches = ctx
//!       .sql("SELECT * FROM demo").await.unwrap()
//!       .collect()
//!       .await.unwrap();
//! };
//! ```

use std::any::Any;
use std::collections::{HashMap, HashSet};
use std::convert::TryFrom;
use std::fmt::{self, Debug};
use std::sync::Arc;

use arrow::array::ArrayRef;
use arrow::compute::{cast_with_options, CastOptions};
use arrow::datatypes::DataType;
use arrow::datatypes::{DataType as ArrowDataType, Schema as ArrowSchema, SchemaRef, TimeUnit};
use arrow::error::ArrowError;
use arrow::record_batch::RecordBatch;
use arrow_array::types::UInt16Type;
use arrow_array::{DictionaryArray, StringArray};
use arrow_schema::Field;
use async_trait::async_trait;
use chrono::{NaiveDateTime, TimeZone, Utc};
use datafusion::datasource::file_format::{parquet::ParquetFormat, FileFormat};
use datafusion::datasource::physical_plan::{
    wrap_partition_type_in_dict, wrap_partition_value_in_dict, FileScanConfig,
};
use datafusion::datasource::provider::TableProviderFactory;
use datafusion::datasource::{listing::PartitionedFile, MemTable, TableProvider, TableType};
use datafusion::execution::context::{SessionContext, SessionState, TaskContext};
use datafusion::execution::runtime_env::RuntimeEnv;
use datafusion::execution::FunctionRegistry;
use datafusion::optimizer::utils::conjunction;
use datafusion::physical_expr::PhysicalSortExpr;
use datafusion::physical_optimizer::pruning::{PruningPredicate, PruningStatistics};
use datafusion::physical_plan::filter::FilterExec;
use datafusion::physical_plan::limit::LocalLimitExec;
use datafusion::physical_plan::{
    ColumnStatistics, DisplayAs, DisplayFormatType, ExecutionPlan, Partitioning,
    SendableRecordBatchStream, Statistics,
};
use datafusion_common::scalar::ScalarValue;
use datafusion_common::tree_node::{TreeNode, TreeNodeVisitor, VisitRecursion};
use datafusion_common::{Column, DataFusionError, Result as DataFusionResult, ToDFSchema};
use datafusion_expr::expr::{ScalarFunction, ScalarUDF};
use datafusion_expr::logical_plan::CreateExternalTable;
use datafusion_expr::{col, Expr, Extension, LogicalPlan, TableProviderFilterPushDown, Volatility};
use datafusion_physical_expr::execution_props::ExecutionProps;
use datafusion_physical_expr::{create_physical_expr, PhysicalExpr};
use datafusion_proto::logical_plan::LogicalExtensionCodec;
use datafusion_proto::physical_plan::PhysicalExtensionCodec;
use object_store::ObjectMeta;
use serde::{Deserialize, Serialize};
use url::Url;

use crate::errors::{DeltaResult, DeltaTableError};
use crate::protocol::{self, Add};
use crate::storage::ObjectStoreRef;
use crate::table::builder::ensure_table_uri;
use crate::table::state::DeltaTableState;
use crate::{open_table, open_table_with_storage_options, DeltaTable, Invariant, SchemaDataType};

const PATH_COLUMN: &str = "__delta_rs_path";

pub mod expr;
pub mod logical;
pub mod physical;

impl From<DeltaTableError> for DataFusionError {
    fn from(err: DeltaTableError) -> Self {
        match err {
            DeltaTableError::Arrow { source } => DataFusionError::ArrowError(source),
            DeltaTableError::Io { source } => DataFusionError::IoError(source),
            DeltaTableError::ObjectStore { source } => DataFusionError::ObjectStore(source),
            DeltaTableError::Parquet { source } => DataFusionError::ParquetError(source),
            _ => DataFusionError::External(Box::new(err)),
        }
    }
}

impl From<DataFusionError> for DeltaTableError {
    fn from(err: DataFusionError) -> Self {
        match err {
            DataFusionError::ArrowError(source) => DeltaTableError::Arrow { source },
            DataFusionError::IoError(source) => DeltaTableError::Io { source },
            DataFusionError::ObjectStore(source) => DeltaTableError::ObjectStore { source },
            DataFusionError::ParquetError(source) => DeltaTableError::Parquet { source },
            _ => DeltaTableError::Generic(err.to_string()),
        }
    }
}

impl DeltaTableState {
    /// Return statistics for Datafusion Table
    pub fn datafusion_table_statistics(&self) -> Statistics {
        let stats = self
            .files()
            .iter()
            .try_fold(
                Statistics {
                    num_rows: Some(0),
                    total_byte_size: Some(0),
                    column_statistics: Some(vec![
                        ColumnStatistics {
                            null_count: Some(0),
                            max_value: None,
                            min_value: None,
                            distinct_count: None
                        };
                        self.schema().unwrap().get_fields().len()
                    ]),
                    is_exact: true,
                },
                |acc, action| {
                    let new_stats = action
                        .get_stats()
                        .unwrap_or_else(|_| Some(protocol::Stats::default()))?;
                    Some(Statistics {
                        num_rows: acc
                            .num_rows
                            .map(|rows| rows + new_stats.num_records as usize),
                        total_byte_size: acc
                            .total_byte_size
                            .map(|total_size| total_size + action.size as usize),
                        column_statistics: acc.column_statistics.map(|col_stats| {
                            self.schema()
                                .unwrap()
                                .get_fields()
                                .iter()
                                .zip(col_stats)
                                .map(|(field, stats)| {
                                    let null_count = new_stats
                                        .null_count
                                        .get(field.get_name())
                                        .and_then(|x| {
                                            let null_count_acc = stats.null_count?;
                                            let null_count = x.as_value()? as usize;
                                            Some(null_count_acc + null_count)
                                        })
                                        .or(stats.null_count);

                                    let max_value = new_stats
                                        .max_values
                                        .get(field.get_name())
                                        .and_then(|x| {
                                            let old_stats = stats.clone();
                                            let max_value = to_scalar_value(x.as_value()?);

                                            match (max_value, old_stats.max_value) {
                                                (Some(max_value), Some(old_max_value)) => {
                                                    if left_larger_than_right(
                                                        old_max_value.clone(),
                                                        max_value.clone(),
                                                    )? {
                                                        Some(old_max_value)
                                                    } else {
                                                        Some(max_value)
                                                    }
                                                }
                                                (Some(max_value), None) => Some(max_value),
                                                (None, old) => old,
                                            }
                                        })
                                        .or_else(|| stats.max_value.clone());

                                    let min_value = new_stats
                                        .min_values
                                        .get(field.get_name())
                                        .and_then(|x| {
                                            let old_stats = stats.clone();
                                            let min_value = to_scalar_value(x.as_value()?);

                                            match (min_value, old_stats.min_value) {
                                                (Some(min_value), Some(old_min_value)) => {
                                                    if left_larger_than_right(
                                                        min_value.clone(),
                                                        old_min_value.clone(),
                                                    )? {
                                                        Some(old_min_value)
                                                    } else {
                                                        Some(min_value)
                                                    }
                                                }
                                                (Some(min_value), None) => Some(min_value),
                                                (None, old) => old,
                                            }
                                        })
                                        .or_else(|| stats.min_value.clone());

                                    ColumnStatistics {
                                        null_count,
                                        max_value,
                                        min_value,
                                        distinct_count: None, // TODO: distinct
                                    }
                                })
                                .collect()
                        }),
                        is_exact: true,
                    })
                },
            )
            .unwrap_or_default();

        // Convert column max/min scalar values to correct types based on arrow types.
        Statistics {
            is_exact: true,
            num_rows: stats.num_rows,
            total_byte_size: stats.total_byte_size,
            column_statistics: stats.column_statistics.map(|col_stats| {
                let fields = self.schema().unwrap().get_fields();
                col_stats
                    .iter()
                    .zip(fields)
                    .map(|(col_states, field)| {
                        let dt = self
                            .arrow_schema()
                            .unwrap()
                            .field_with_name(field.get_name())
                            .unwrap()
                            .data_type()
                            .clone();
                        ColumnStatistics {
                            null_count: col_states.null_count,
                            max_value: col_states
                                .max_value
                                .as_ref()
                                .and_then(|scalar| correct_scalar_value_type(scalar.clone(), &dt)),
                            min_value: col_states
                                .min_value
                                .as_ref()
                                .and_then(|scalar| correct_scalar_value_type(scalar.clone(), &dt)),
                            distinct_count: col_states.distinct_count,
                        }
                    })
                    .collect()
            }),
        }
    }
}

// TODO: Collapse with operations/transaction/state.rs method of same name
fn get_prune_stats(table: &DeltaTable, column: &Column, get_max: bool) -> Option<ArrayRef> {
    let field = table
        .get_schema()
        .ok()
        .map(|s| s.get_field_with_name(&column.name).ok())??;

    // See issue 1214. Binary type does not support natural order which is required for Datafusion to prune
    if let SchemaDataType::primitive(t) = &field.get_type() {
        if t == "binary" {
            return None;
        }
    }

    let data_type = field.get_type().try_into().ok()?;
    let partition_columns = &table.get_metadata().ok()?.partition_columns;

    let values = table.get_state().files().iter().map(|add| {
        if partition_columns.contains(&column.name) {
            let value = add.partition_values.get(&column.name).unwrap();
            let value = match value {
                Some(v) => serde_json::Value::String(v.to_string()),
                None => serde_json::Value::Null,
            };
            to_correct_scalar_value(&value, &data_type).unwrap_or(
                get_null_of_arrow_type(&data_type).expect("Could not determine null type"),
            )
        } else if let Ok(Some(statistics)) = add.get_stats() {
            let values = if get_max {
                statistics.max_values
            } else {
                statistics.min_values
            };

            values
                .get(&column.name)
                .and_then(|f| to_correct_scalar_value(f.as_value()?, &data_type))
                .unwrap_or(
                    get_null_of_arrow_type(&data_type).expect("Could not determine null type"),
                )
        } else {
            // No statistics available
            get_null_of_arrow_type(&data_type).expect("Could not determine null type")
        }
    });
    ScalarValue::iter_to_array(values).ok()
}

impl PruningStatistics for DeltaTable {
    /// return the minimum values for the named column, if known.
    /// Note: the returned array must contain `num_containers()` rows
    fn min_values(&self, column: &Column) -> Option<ArrayRef> {
        get_prune_stats(self, column, false)
    }

    /// return the maximum values for the named column, if known.
    /// Note: the returned array must contain `num_containers()` rows.
    fn max_values(&self, column: &Column) -> Option<ArrayRef> {
        get_prune_stats(self, column, true)
    }

    /// return the number of containers (e.g. row groups) being
    /// pruned with these statistics
    fn num_containers(&self) -> usize {
        self.get_state().files().len()
    }

    /// return the number of null values for the named column as an
    /// `Option<UInt64Array>`.
    ///
    /// Note: the returned array must contain `num_containers()` rows.
    fn null_counts(&self, column: &Column) -> Option<ArrayRef> {
        let partition_columns = &self.get_metadata().ok()?.partition_columns;

        let values = self.get_state().files().iter().map(|add| {
            if let Ok(Some(statistics)) = add.get_stats() {
                if partition_columns.contains(&column.name) {
                    let value = add.partition_values.get(&column.name).unwrap();
                    match value {
                        Some(_) => ScalarValue::UInt64(Some(0)),
                        None => ScalarValue::UInt64(Some(statistics.num_records as u64)),
                    }
                } else {
                    statistics
                        .null_count
                        .get(&column.name)
                        .map(|f| ScalarValue::UInt64(f.as_value().map(|val| val as u64)))
                        .unwrap_or(ScalarValue::UInt64(None))
                }
            } else if partition_columns.contains(&column.name) {
                let value = add.partition_values.get(&column.name).unwrap();
                match value {
                    Some(_) => ScalarValue::UInt64(Some(0)),
                    None => ScalarValue::UInt64(None),
                }
            } else {
                ScalarValue::UInt64(None)
            }
        });
        ScalarValue::iter_to_array(values).ok()
    }
}

// each delta table must register a specific object store, since paths are internally
// handled relative to the table root.
pub(crate) fn register_store(store: ObjectStoreRef, env: Arc<RuntimeEnv>) {
    let object_store_url = store.object_store_url();
    let url: &Url = object_store_url.as_ref();
    env.register_object_store(url, store);
}

pub(crate) fn logical_schema(
    snapshot: &DeltaTableState,
    scan_config: &DeltaScanConfig,
) -> DeltaResult<SchemaRef> {
<<<<<<< HEAD
    let input_schema = snapshot.arrow_schema()?;
=======
    let input_schema = snapshot.input_schema()?;
>>>>>>> 0ad02d42
    let mut fields = Vec::new();
    for field in input_schema.fields.iter() {
        fields.push(field.to_owned());
    }

    if let Some(file_column_name) = &scan_config.file_column_name {
        fields.push(Arc::new(Field::new(
            file_column_name,
            arrow_schema::DataType::Utf8,
            true,
        )));
    }

    Ok(Arc::new(ArrowSchema::new(fields)))
}

#[derive(Debug, Clone, Default)]
<<<<<<< HEAD
/// Used to specify it additonal metadat columns are exposed to the user
=======
/// Used to specify if additonal metadata columns are exposed to the user
>>>>>>> 0ad02d42
pub struct DeltaScanConfigBuilder {
    /// Include the source path for each record. The name of this column is determine by `file_column_name`
    include_file_column: bool,
    /// Column name that contains the source path.
    ///
    /// If include_file_column is true and the name is None then it will be auto-generated
    /// Otherwise the user provided name will be used
    file_column_name: Option<String>,
}

impl DeltaScanConfigBuilder {
    /// Construct a new instance of `DeltaScanConfigBuilder`
    pub fn new() -> Self {
        Self::default()
    }

    /// Indicate that a column containing a records file path is included.
<<<<<<< HEAD
    /// Column name is randomly generated and can be determined once this Config is built
=======
    /// Column name is generated and can be determined once this Config is built
>>>>>>> 0ad02d42
    pub fn with_file_column(mut self, include: bool) -> Self {
        self.include_file_column = include;
        self.file_column_name = None;
        self
    }

    /// Indicate that a column containing a records file path is included and column name is user defined.
    pub fn with_file_column_name<S: ToString>(mut self, name: &S) -> Self {
        self.file_column_name = Some(name.to_string());
        self.include_file_column = true;
        self
    }

    /// Build a DeltaScanConfig and ensure no column name conflicts occur during downstream processing
    pub fn build(&self, snapshot: &DeltaTableState) -> DeltaResult<DeltaScanConfig> {
        let input_schema = snapshot.input_schema()?;
        let mut file_column_name = None;
        let mut column_names: HashSet<&String> = HashSet::new();
        for field in input_schema.fields.iter() {
            column_names.insert(field.name());
        }

        if self.include_file_column {
            match &self.file_column_name {
                Some(name) => {
                    if column_names.contains(name) {
                        return Err(DeltaTableError::Generic(format!(
                            "Unable to add file path column since column with name {} exits",
                            name
                        )));
                    }

                    file_column_name = Some(name.to_owned())
                }
                None => {
                    let prefix = PATH_COLUMN;
                    let mut idx = 0;
                    let mut name = prefix.to_owned();

                    while column_names.contains(&name) {
                        idx += 1;
                        name = format!("{}_{}", prefix, idx);
                    }

                    file_column_name = Some(name);
                }
            }
        }

        Ok(DeltaScanConfig { file_column_name })
    }
}

#[derive(Debug, Clone, Default, Serialize, Deserialize)]
/// Include additonal metadata columns during a [`DeltaScan`]
pub struct DeltaScanConfig {
    /// Include the source path for each record
    pub file_column_name: Option<String>,
}

#[derive(Debug)]
pub(crate) struct DeltaScanBuilder<'a> {
    snapshot: &'a DeltaTableState,
    object_store: ObjectStoreRef,
    filter: Option<Expr>,
    state: &'a SessionState,
    projection: Option<&'a Vec<usize>>,
    limit: Option<usize>,
    files: Option<&'a [Add]>,
    config: DeltaScanConfig,
    schema: Option<SchemaRef>,
}

impl<'a> DeltaScanBuilder<'a> {
    pub fn new(
        snapshot: &'a DeltaTableState,
        object_store: ObjectStoreRef,
        state: &'a SessionState,
    ) -> Self {
        DeltaScanBuilder {
            snapshot,
            object_store,
            filter: None,
            state,
            files: None,
            projection: None,
            limit: None,
            config: DeltaScanConfig::default(),
            schema: None,
        }
    }

    pub fn with_filter(mut self, filter: Option<Expr>) -> Self {
        self.filter = filter;
        self
    }

    pub fn with_files(mut self, files: &'a [Add]) -> Self {
        self.files = Some(files);
        self
    }

    pub fn with_projection(mut self, projection: Option<&'a Vec<usize>>) -> Self {
        self.projection = projection;
        self
    }

    pub fn with_limit(mut self, limit: Option<usize>) -> Self {
        self.limit = limit;
        self
    }

    pub fn with_scan_config(mut self, config: DeltaScanConfig) -> Self {
        self.config = config;
        self
    }

<<<<<<< HEAD
=======
    pub fn with_schema(mut self, schema: SchemaRef) -> Self {
        self.schema = Some(schema);
        self
    }

>>>>>>> 0ad02d42
    pub async fn build(self) -> DeltaResult<DeltaScan> {
        let config = self.config;
        let schema = match self.schema {
            Some(schema) => schema,
            None => {
                self.snapshot
                    .physical_arrow_schema(self.object_store.clone())
                    .await?
            }
        };
        let logical_schema = logical_schema(self.snapshot, &config)?;

        let logical_schema = if let Some(used_columns) = self.projection {
            let mut fields = vec![];
            for idx in used_columns {
                fields.push(logical_schema.field(*idx).to_owned());
            }
            Arc::new(ArrowSchema::new(fields))
        } else {
            logical_schema
        };

        let logical_filter = self
            .filter
            .map(|expr| logical_expr_to_physical_expr(&expr, &logical_schema));

        // Perform Pruning of files to scan
        let files = match self.files {
            Some(files) => files.to_owned(),
            None => {
                if let Some(predicate) = &logical_filter {
                    let pruning_predicate =
                        PruningPredicate::try_new(predicate.clone(), logical_schema.clone())?;
                    let files_to_prune = pruning_predicate.prune(self.snapshot)?;
                    self.snapshot
                        .files()
                        .iter()
                        .zip(files_to_prune.into_iter())
                        .filter_map(
                            |(action, keep)| {
                                if keep {
                                    Some(action.to_owned())
                                } else {
                                    None
                                }
                            },
                        )
                        .collect()
                } else {
                    self.snapshot.files().to_owned()
                }
            }
        };

        // TODO we group files together by their partition values. If the table is partitioned
        // and partitions are somewhat evenly distributed, probably not the worst choice ...
        // However we may want to do some additional balancing in case we are far off from the above.
        let mut file_groups: HashMap<Vec<ScalarValue>, Vec<PartitionedFile>> = HashMap::new();

        for action in files.iter() {
            let mut part = partitioned_file_from_action(action, &schema);

            if config.file_column_name.is_some() {
                part.partition_values
                    .push(wrap_partition_value_in_dict(ScalarValue::Utf8(Some(
                        action.path.clone(),
                    ))));
            }

            file_groups
                .entry(part.partition_values.clone())
                .or_default()
                .push(part);
        }

        let table_partition_cols = self
            .snapshot
            .current_metadata()
            .ok_or(DeltaTableError::NoMetadata)?
            .partition_columns
            .clone();

        let file_schema = Arc::new(ArrowSchema::new(
            schema
                .fields()
                .iter()
                .filter(|f| !table_partition_cols.contains(f.name()))
                .cloned()
                .collect::<Vec<arrow::datatypes::FieldRef>>(),
        ));

<<<<<<< HEAD
        dbg!("{:?}", &schema);

        let mut table_partition_cols = table_partition_cols
            .iter()
            .map(|c| Ok(schema.field_with_name(c)?.to_owned()))
            .collect::<Result<Vec<_>, ArrowError>>()?;

        if let Some(file_column_name) = &config.file_column_name {
            table_partition_cols.push(Field::new(
                file_column_name.clone(),
                wrap_partition_type_in_dict(DataType::Utf8),
                false
            ));
        }

        let scan = ParquetFormat::new()
            .create_physical_plan(
                self.state,
                FileScanConfig {
                    object_store_url: self.object_store.object_store_url(),
                    file_schema,
                    file_groups: file_groups.into_values().collect(),
                    statistics: self.snapshot.datafusion_table_statistics(),
                    projection: self.projection.cloned(),
                    limit: self.limit,
                    table_partition_cols,
                    output_ordering: vec![],
                    infinite_source: false,
                },
                logical_filter.as_ref(),
            )
            .await?;

        dbg!("{:?}", scan.schema());
=======
        let mut table_partition_cols = table_partition_cols
            .iter()
            .map(|c| Ok((c.to_owned(), schema.field_with_name(c)?.data_type().clone())))
            .collect::<Result<Vec<_>, ArrowError>>()?;

        if let Some(file_column_name) = &config.file_column_name {
            table_partition_cols.push((
                file_column_name.clone(),
                wrap_partition_type_in_dict(DataType::Utf8),
            ));
        }

        let scan = ParquetFormat::new()
            .create_physical_plan(
                self.state,
                FileScanConfig {
                    object_store_url: self.object_store.object_store_url(),
                    file_schema,
                    file_groups: file_groups.into_values().collect(),
                    statistics: self.snapshot.datafusion_table_statistics(),
                    projection: self.projection.cloned(),
                    limit: self.limit,
                    table_partition_cols,
                    output_ordering: vec![],
                    infinite_source: false,
                },
                logical_filter.as_ref(),
            )
            .await?;
>>>>>>> 0ad02d42

        Ok(DeltaScan {
            table_uri: ensure_table_uri(self.object_store.root_uri())?
                .as_str()
                .into(),
            parquet_scan: scan,
            config,
            logical_schema,
        })
    }
}

#[async_trait]
impl TableProvider for DeltaTable {
    fn as_any(&self) -> &dyn Any {
        self
    }

    fn schema(&self) -> Arc<ArrowSchema> {
        self.state.arrow_schema().unwrap()
    }

    fn table_type(&self) -> TableType {
        TableType::Base
    }

    fn get_table_definition(&self) -> Option<&str> {
        None
    }

    fn get_logical_plan(&self) -> Option<&LogicalPlan> {
        None
    }

    async fn scan(
        &self,
        session: &SessionState,
        projection: Option<&Vec<usize>>,
        filters: &[Expr],
        limit: Option<usize>,
    ) -> DataFusionResult<Arc<dyn ExecutionPlan>> {
        register_store(self.object_store(), session.runtime_env().clone());
        let filter_expr = conjunction(filters.iter().cloned());

        let scan = DeltaScanBuilder::new(&self.state, self.object_store(), session)
            .with_projection(projection)
            .with_limit(limit)
            .with_filter(filter_expr)
            .build()
            .await?;

        Ok(Arc::new(scan))
    }

    fn supports_filter_pushdown(
        &self,
        _filter: &Expr,
    ) -> DataFusionResult<TableProviderFilterPushDown> {
        Ok(TableProviderFilterPushDown::Inexact)
    }

    fn statistics(&self) -> Option<Statistics> {
        Some(self.state.datafusion_table_statistics())
    }
}

/// A Delta table provider that enables additonal metadata columns to be included during the scan
pub struct DeltaTableProvider {
    snapshot: DeltaTableState,
    store: ObjectStoreRef,
    config: DeltaScanConfig,
    schema: Arc<ArrowSchema>,
}

impl DeltaTableProvider {
    /// Build a DeltaTableProvider
    pub fn try_new(
        snapshot: DeltaTableState,
        store: ObjectStoreRef,
        config: DeltaScanConfig,
    ) -> DeltaResult<Self> {
        Ok(DeltaTableProvider {
            schema: logical_schema(&snapshot, &config)?,
            snapshot,
            store,
            config,
        })
    }
}

#[async_trait]
impl TableProvider for DeltaTableProvider {
    fn as_any(&self) -> &dyn Any {
        self
    }

    fn schema(&self) -> Arc<ArrowSchema> {
        self.schema.clone()
    }

    fn table_type(&self) -> TableType {
        TableType::Base
    }

    fn get_table_definition(&self) -> Option<&str> {
        None
    }
<<<<<<< HEAD

    fn get_logical_plan(&self) -> Option<&LogicalPlan> {
        None
    }

    async fn scan(
        &self,
        session: &SessionState,
        projection: Option<&Vec<usize>>,
        filters: &[Expr],
        limit: Option<usize>,
    ) -> DataFusionResult<Arc<dyn ExecutionPlan>> {
        register_store(self.store.clone(), session.runtime_env().clone());
        let filter_expr = conjunction(filters.iter().cloned());

        let scan = DeltaScanBuilder::new(&self.snapshot, self.store.clone(), session)
            .with_projection(projection)
            .with_limit(limit)
            .with_filter(filter_expr)
            .with_scan_config(self.config.clone())
            .build()
            .await?;

=======

    fn get_logical_plan(&self) -> Option<&LogicalPlan> {
        None
    }

    async fn scan(
        &self,
        session: &SessionState,
        projection: Option<&Vec<usize>>,
        filters: &[Expr],
        limit: Option<usize>,
    ) -> DataFusionResult<Arc<dyn ExecutionPlan>> {
        register_store(self.store.clone(), session.runtime_env().clone());
        let filter_expr = conjunction(filters.iter().cloned());

        let scan = DeltaScanBuilder::new(&self.snapshot, self.store.clone(), session)
            .with_projection(projection)
            .with_limit(limit)
            .with_filter(filter_expr)
            .with_scan_config(self.config.clone())
            .build()
            .await?;

>>>>>>> 0ad02d42
        Ok(Arc::new(scan))
    }

    fn supports_filter_pushdown(
        &self,
        _filter: &Expr,
    ) -> DataFusionResult<TableProviderFilterPushDown> {
        Ok(TableProviderFilterPushDown::Unsupported)
    }

    fn statistics(&self) -> Option<Statistics> {
        Some(self.snapshot.datafusion_table_statistics())
    }
}

// TODO: this will likely also need to perform column mapping later when we support reader protocol v2
/// A wrapper for parquet scans
#[derive(Debug)]
pub struct DeltaScan {
    /// The URL of the ObjectStore root
    pub table_uri: String,
    /// Column that contains an index that maps to the original metadata Add
    pub config: DeltaScanConfig,
    /// The parquet scan to wrap
    pub parquet_scan: Arc<dyn ExecutionPlan>,
    /// The schema of the table to be used when evaluating expressions
    pub logical_schema: Arc<ArrowSchema>,
}

#[derive(Debug, Serialize, Deserialize)]
struct DeltaScanWire {
    pub table_uri: String,
    pub config: DeltaScanConfig,
    pub logical_schema: Arc<ArrowSchema>,
}

impl DisplayAs for DeltaScan {
    fn fmt_as(&self, _t: DisplayFormatType, f: &mut fmt::Formatter) -> std::fmt::Result {
        write!(f, "DeltaScan")
    }
}

impl ExecutionPlan for DeltaScan {
    fn as_any(&self) -> &dyn Any {
        self
    }

    fn schema(&self) -> SchemaRef {
        self.parquet_scan.schema()
    }

    fn output_partitioning(&self) -> Partitioning {
        self.parquet_scan.output_partitioning()
    }

    fn output_ordering(&self) -> Option<&[PhysicalSortExpr]> {
        self.parquet_scan.output_ordering()
    }

    fn children(&self) -> Vec<Arc<dyn ExecutionPlan>> {
        vec![self.parquet_scan.clone()]
    }

    fn with_new_children(
        self: Arc<Self>,
        children: Vec<Arc<dyn ExecutionPlan>>,
    ) -> DataFusionResult<Arc<dyn ExecutionPlan>> {
        ExecutionPlan::with_new_children(self.parquet_scan.clone(), children)
    }

    fn execute(
        &self,
        partition: usize,
        context: Arc<TaskContext>,
    ) -> DataFusionResult<SendableRecordBatchStream> {
        self.parquet_scan.execute(partition, context)
    }

    fn statistics(&self) -> Result<Statistics, DataFusionError> {
        self.parquet_scan.statistics()
    }
}

pub(crate) fn get_null_of_arrow_type(t: &ArrowDataType) -> DeltaResult<ScalarValue> {
    match t {
        ArrowDataType::Null => Ok(ScalarValue::Null),
        ArrowDataType::Boolean => Ok(ScalarValue::Boolean(None)),
        ArrowDataType::Int8 => Ok(ScalarValue::Int8(None)),
        ArrowDataType::Int16 => Ok(ScalarValue::Int16(None)),
        ArrowDataType::Int32 => Ok(ScalarValue::Int32(None)),
        ArrowDataType::Int64 => Ok(ScalarValue::Int64(None)),
        ArrowDataType::UInt8 => Ok(ScalarValue::UInt8(None)),
        ArrowDataType::UInt16 => Ok(ScalarValue::UInt16(None)),
        ArrowDataType::UInt32 => Ok(ScalarValue::UInt32(None)),
        ArrowDataType::UInt64 => Ok(ScalarValue::UInt64(None)),
        ArrowDataType::Float32 => Ok(ScalarValue::Float32(None)),
        ArrowDataType::Float64 => Ok(ScalarValue::Float64(None)),
        ArrowDataType::Date32 => Ok(ScalarValue::Date32(None)),
        ArrowDataType::Date64 => Ok(ScalarValue::Date64(None)),
        ArrowDataType::Binary => Ok(ScalarValue::Binary(None)),
        ArrowDataType::FixedSizeBinary(size) => {
            Ok(ScalarValue::FixedSizeBinary(size.to_owned(), None))
        }
        ArrowDataType::LargeBinary => Ok(ScalarValue::LargeBinary(None)),
        ArrowDataType::Utf8 => Ok(ScalarValue::Utf8(None)),
        ArrowDataType::LargeUtf8 => Ok(ScalarValue::LargeUtf8(None)),
        ArrowDataType::Decimal128(precision, scale) => Ok(ScalarValue::Decimal128(
            None,
            precision.to_owned(),
            scale.to_owned(),
        )),
        ArrowDataType::Timestamp(unit, tz) => {
            let tz = tz.to_owned();
            Ok(match unit {
                TimeUnit::Second => ScalarValue::TimestampSecond(None, tz),
                TimeUnit::Millisecond => ScalarValue::TimestampMillisecond(None, tz),
                TimeUnit::Microsecond => ScalarValue::TimestampMicrosecond(None, tz),
                TimeUnit::Nanosecond => ScalarValue::TimestampNanosecond(None, tz),
            })
        }
        ArrowDataType::Dictionary(k, v) => Ok(ScalarValue::Dictionary(
            k.clone(),
            Box::new(get_null_of_arrow_type(v).unwrap()),
        )),
        //Unsupported types...
        ArrowDataType::Float16
        | ArrowDataType::Decimal256(_, _)
        | ArrowDataType::Union(_, _)
        | ArrowDataType::LargeList(_)
        | ArrowDataType::Struct(_)
        | ArrowDataType::List(_)
        | ArrowDataType::FixedSizeList(_, _)
        | ArrowDataType::Time32(_)
        | ArrowDataType::Time64(_)
        | ArrowDataType::Duration(_)
        | ArrowDataType::Interval(_)
        | ArrowDataType::RunEndEncoded(_, _)
        | ArrowDataType::Map(_, _) => Err(DeltaTableError::Generic(format!(
            "Unsupported data type for Delta Lake {}",
            t
        ))),
    }
}

pub(crate) fn partitioned_file_from_action(
    action: &protocol::Add,
    schema: &ArrowSchema,
) -> PartitionedFile {
    let partition_values = schema
        .fields()
        .iter()
        .filter_map(|f| {
            action.partition_values.get(f.name()).map(|val| match val {
                Some(value) => to_correct_scalar_value(
                    &serde_json::Value::String(value.to_string()),
                    f.data_type(),
                )
                .unwrap_or(ScalarValue::Null),
                None => get_null_of_arrow_type(f.data_type()).unwrap_or(ScalarValue::Null),
            })
        })
        .collect::<Vec<_>>();

    let ts_secs = action.modification_time / 1000;
    let ts_ns = (action.modification_time % 1000) * 1_000_000;
    let last_modified =
        Utc.from_utc_datetime(&NaiveDateTime::from_timestamp_opt(ts_secs, ts_ns as u32).unwrap());
    PartitionedFile {
        object_meta: ObjectMeta {
            last_modified,
            ..action.try_into().unwrap()
        },
        partition_values,
        range: None,
        extensions: None,
    }
}

fn to_scalar_value(stat_val: &serde_json::Value) -> Option<ScalarValue> {
    match stat_val {
        serde_json::Value::Bool(val) => Some(ScalarValue::from(*val)),
        serde_json::Value::Number(num) => {
            if let Some(val) = num.as_i64() {
                Some(ScalarValue::from(val))
            } else if let Some(val) = num.as_u64() {
                Some(ScalarValue::from(val))
            } else {
                num.as_f64().map(ScalarValue::from)
            }
        }
        serde_json::Value::String(s) => Some(ScalarValue::from(s.as_str())),
        serde_json::Value::Array(_) => None,
        serde_json::Value::Object(_) => None,
        serde_json::Value::Null => None,
    }
}

pub(crate) fn to_correct_scalar_value(
    stat_val: &serde_json::Value,
    field_dt: &ArrowDataType,
) -> Option<ScalarValue> {
    match stat_val {
        serde_json::Value::Array(_) => None,
        serde_json::Value::Object(_) => None,
        serde_json::Value::Null => get_null_of_arrow_type(field_dt).ok(),
        serde_json::Value::String(string_val) => match field_dt {
            ArrowDataType::Timestamp(_, _) => {
                let time_nanos = ScalarValue::try_from_string(
                    string_val.to_owned(),
                    &ArrowDataType::Timestamp(TimeUnit::Nanosecond, None),
                )
                .ok()?;
                let cast_arr = cast_with_options(
                    &time_nanos.to_array(),
                    field_dt,
                    &CastOptions {
                        safe: false,
                        ..Default::default()
                    },
                )
                .ok()?;
                Some(ScalarValue::try_from_array(&cast_arr, 0).ok()?)
            }
            _ => Some(ScalarValue::try_from_string(string_val.to_owned(), field_dt).ok()?),
        },
        other => match field_dt {
            ArrowDataType::Timestamp(_, _) => {
                let time_nanos = ScalarValue::try_from_string(
                    other.to_string(),
                    &ArrowDataType::Timestamp(TimeUnit::Nanosecond, None),
                )
                .ok()?;
                let cast_arr = cast_with_options(
                    &time_nanos.to_array(),
                    field_dt,
                    &CastOptions {
                        safe: false,
                        ..Default::default()
                    },
                )
                .ok()?;
                Some(ScalarValue::try_from_array(&cast_arr, 0).ok()?)
            }
            _ => Some(ScalarValue::try_from_string(other.to_string(), field_dt).ok()?),
        },
    }
}

fn correct_scalar_value_type(value: ScalarValue, field_dt: &ArrowDataType) -> Option<ScalarValue> {
    match field_dt {
        ArrowDataType::Int64 => {
            let raw_value = i64::try_from(value).ok()?;
            Some(ScalarValue::from(raw_value))
        }
        ArrowDataType::Int32 => {
            let raw_value = i64::try_from(value).ok()? as i32;
            Some(ScalarValue::from(raw_value))
        }
        ArrowDataType::Int16 => {
            let raw_value = i64::try_from(value).ok()? as i16;
            Some(ScalarValue::from(raw_value))
        }
        ArrowDataType::Int8 => {
            let raw_value = i64::try_from(value).ok()? as i8;
            Some(ScalarValue::from(raw_value))
        }
        ArrowDataType::Float32 => {
            let raw_value = f64::try_from(value).ok()? as f32;
            Some(ScalarValue::from(raw_value))
        }
        ArrowDataType::Float64 => {
            let raw_value = f64::try_from(value).ok()?;
            Some(ScalarValue::from(raw_value))
        }
        ArrowDataType::Utf8 => match value {
            ScalarValue::Utf8(val) => Some(ScalarValue::Utf8(val)),
            _ => None,
        },
        ArrowDataType::LargeUtf8 => match value {
            ScalarValue::Utf8(val) => Some(ScalarValue::LargeUtf8(val)),
            _ => None,
        },
        ArrowDataType::Boolean => {
            let raw_value = bool::try_from(value).ok()?;
            Some(ScalarValue::from(raw_value))
        }
        ArrowDataType::Decimal128(_, _) => {
            let raw_value = f64::try_from(value).ok()?;
            Some(ScalarValue::from(raw_value))
        }
        ArrowDataType::Decimal256(_, _) => {
            let raw_value = f64::try_from(value).ok()?;
            Some(ScalarValue::from(raw_value))
        }
        ArrowDataType::Date32 => {
            let raw_value = i64::try_from(value).ok()? as i32;
            Some(ScalarValue::Date32(Some(raw_value)))
        }
        ArrowDataType::Date64 => {
            let raw_value = i64::try_from(value).ok()?;
            Some(ScalarValue::Date64(Some(raw_value)))
        }
        ArrowDataType::Timestamp(TimeUnit::Nanosecond, None) => {
            let raw_value = i64::try_from(value).ok()?;
            Some(ScalarValue::TimestampNanosecond(Some(raw_value), None))
        }
        ArrowDataType::Timestamp(TimeUnit::Microsecond, None) => {
            let raw_value = i64::try_from(value).ok()?;
            Some(ScalarValue::TimestampMicrosecond(Some(raw_value), None))
        }
        ArrowDataType::Timestamp(TimeUnit::Millisecond, None) => {
            let raw_value = i64::try_from(value).ok()?;
            Some(ScalarValue::TimestampMillisecond(Some(raw_value), None))
        }
        _ => {
            log::error!(
                "Scalar value of arrow type unimplemented for {:?} and {:?}",
                value,
                field_dt
            );
            None
        }
    }
}

fn left_larger_than_right(left: ScalarValue, right: ScalarValue) -> Option<bool> {
    match (&left, &right) {
        (ScalarValue::Float64(Some(l)), ScalarValue::Float64(Some(r))) => Some(l > r),
        (ScalarValue::Float32(Some(l)), ScalarValue::Float32(Some(r))) => Some(l > r),
        (ScalarValue::Int8(Some(l)), ScalarValue::Int8(Some(r))) => Some(l > r),
        (ScalarValue::Int16(Some(l)), ScalarValue::Int16(Some(r))) => Some(l > r),
        (ScalarValue::Int32(Some(l)), ScalarValue::Int32(Some(r))) => Some(l > r),
        (ScalarValue::Int64(Some(l)), ScalarValue::Int64(Some(r))) => Some(l > r),
        (ScalarValue::Utf8(Some(l)), ScalarValue::Utf8(Some(r))) => Some(l > r),
        (ScalarValue::Boolean(Some(l)), ScalarValue::Boolean(Some(r))) => Some(l & !r),
        _ => {
            log::error!(
                "Scalar value comparison unimplemented for {:?} and {:?}",
                left,
                right
            );
            None
        }
    }
}

pub(crate) fn logical_expr_to_physical_expr(
    expr: &Expr,
    schema: &ArrowSchema,
) -> Arc<dyn PhysicalExpr> {
    let df_schema = schema.clone().to_dfschema().unwrap();
    let execution_props = ExecutionProps::new();
    create_physical_expr(expr, &df_schema, schema, &execution_props).unwrap()
}

/// Responsible for checking batches of data conform to table's invariants.
#[derive(Clone)]
pub struct DeltaDataChecker {
    invariants: Vec<Invariant>,
    ctx: SessionContext,
}

impl DeltaDataChecker {
    /// Create a new DeltaDataChecker
    pub fn new(invariants: Vec<Invariant>) -> Self {
        Self {
            invariants,
            ctx: SessionContext::new(),
        }
    }

    /// Check that a record batch conforms to table's invariants.
    ///
    /// If it does not, it will return [DeltaTableError::InvalidData] with a list
    /// of values that violated each invariant.
    pub async fn check_batch(&self, record_batch: &RecordBatch) -> Result<(), DeltaTableError> {
        self.enforce_invariants(record_batch).await
        // TODO: for support for Protocol V3, check constraints
    }

    async fn enforce_invariants(&self, record_batch: &RecordBatch) -> Result<(), DeltaTableError> {
        // Invariants are deprecated, so let's not pay the overhead for any of this
        // if we can avoid it.
        if self.invariants.is_empty() {
            return Ok(());
        }

        let table = MemTable::try_new(record_batch.schema(), vec![vec![record_batch.clone()]])?;
        self.ctx.register_table("data", Arc::new(table))?;

        let mut violations: Vec<String> = Vec::new();

        for invariant in self.invariants.iter() {
            if invariant.field_name.contains('.') {
                return Err(DeltaTableError::Generic(
                    "Support for column invariants on nested columns is not supported.".to_string(),
                ));
            }

            let sql = format!(
                "SELECT {} FROM data WHERE not ({}) LIMIT 1",
                invariant.field_name, invariant.invariant_sql
            );

            let dfs: Vec<RecordBatch> = self.ctx.sql(&sql).await?.collect().await?;
            if !dfs.is_empty() && dfs[0].num_rows() > 0 {
                let value = format!("{:?}", dfs[0].column(0));
                let msg = format!(
                    "Invariant ({}) violated by value {}",
                    invariant.invariant_sql, value
                );
                violations.push(msg);
            }
        }

        if !violations.is_empty() {
            Err(DeltaTableError::InvalidData { violations })
        } else {
            Ok(())
        }
    }
}

/// A codec for deltalake physical plans
#[derive(Debug)]
pub struct DeltaPhysicalCodec {}

impl PhysicalExtensionCodec for DeltaPhysicalCodec {
    fn try_decode(
        &self,
        buf: &[u8],
        inputs: &[Arc<dyn ExecutionPlan>],
        _registry: &dyn FunctionRegistry,
    ) -> Result<Arc<dyn ExecutionPlan>, DataFusionError> {
        let wire: DeltaScanWire = serde_json::from_reader(buf)
            .map_err(|_| DataFusionError::Internal("Unable to decode DeltaScan".to_string()))?;
        let delta_scan = DeltaScan {
            table_uri: wire.table_uri,
            parquet_scan: (*inputs)[0].clone(),
            config: wire.config,
            logical_schema: wire.logical_schema,
        };
        Ok(Arc::new(delta_scan))
    }

    fn try_encode(
        &self,
        node: Arc<dyn ExecutionPlan>,
        buf: &mut Vec<u8>,
    ) -> Result<(), DataFusionError> {
        let delta_scan = node
            .as_any()
            .downcast_ref::<DeltaScan>()
            .ok_or_else(|| DataFusionError::Internal("Not a delta scan!".to_string()))?;

        let wire = DeltaScanWire {
            table_uri: delta_scan.table_uri.to_owned(),
            config: delta_scan.config.clone(),
            logical_schema: delta_scan.logical_schema.clone(),
        };
        serde_json::to_writer(buf, &wire)
            .map_err(|_| DataFusionError::Internal("Unable to encode delta scan!".to_string()))?;
        Ok(())
    }
}

/// Does serde on DeltaTables
#[derive(Debug)]
pub struct DeltaLogicalCodec {}

impl LogicalExtensionCodec for DeltaLogicalCodec {
    fn try_decode(
        &self,
        _buf: &[u8],
        _inputs: &[LogicalPlan],
        _ctx: &SessionContext,
    ) -> Result<Extension, DataFusionError> {
        todo!("DeltaLogicalCodec")
    }

    fn try_encode(&self, _node: &Extension, _buf: &mut Vec<u8>) -> Result<(), DataFusionError> {
        todo!("DeltaLogicalCodec")
    }

    fn try_decode_table_provider(
        &self,
        buf: &[u8],
        _schema: SchemaRef,
        _ctx: &SessionContext,
    ) -> Result<Arc<dyn TableProvider>, DataFusionError> {
        let provider: DeltaTable = serde_json::from_slice(buf)
            .map_err(|_| DataFusionError::Internal("Error encoding delta table".to_string()))?;
        Ok(Arc::new(provider))
    }

    fn try_encode_table_provider(
        &self,
        node: Arc<dyn TableProvider>,
        buf: &mut Vec<u8>,
    ) -> Result<(), DataFusionError> {
        let table = node
            .as_ref()
            .as_any()
            .downcast_ref::<DeltaTable>()
            .ok_or_else(|| {
                DataFusionError::Internal("Can't encode non-delta tables".to_string())
            })?;
        serde_json::to_writer(buf, table)
            .map_err(|_| DataFusionError::Internal("Error encoding delta table".to_string()))
    }
}

/// Responsible for creating deltatables
pub struct DeltaTableFactory {}

#[async_trait]
impl TableProviderFactory for DeltaTableFactory {
    async fn create(
        &self,
        _ctx: &SessionState,
        cmd: &CreateExternalTable,
    ) -> datafusion::error::Result<Arc<dyn TableProvider>> {
        let provider = if cmd.options.is_empty() {
            open_table(cmd.to_owned().location).await?
        } else {
            open_table_with_storage_options(cmd.to_owned().location, cmd.to_owned().options).await?
        };
        Ok(Arc::new(provider))
    }
}

pub(crate) struct FindFilesExprProperties {
    pub partition_columns: Vec<String>,

    pub partition_only: bool,
    pub result: DeltaResult<()>,
}

/// Ensure only expressions that make sense are accepted, check for
/// non-deterministic functions, and determine if the expression only contains
/// partition columns
impl TreeNodeVisitor for FindFilesExprProperties {
    type N = Expr;

    fn pre_visit(&mut self, expr: &Self::N) -> datafusion_common::Result<VisitRecursion> {
        // TODO: We can likely relax the volatility to STABLE. Would require further
        // research to confirm the same value is generated during the scan and
        // rewrite phases.

        match expr {
            Expr::Column(c) => {
                if !self.partition_columns.contains(&c.name) {
                    self.partition_only = false;
                }
            }
            Expr::ScalarVariable(_, _)
            | Expr::Literal(_)
            | Expr::Alias(_)
            | Expr::BinaryExpr(_)
            | Expr::Like(_)
            | Expr::SimilarTo(_)
            | Expr::Not(_)
            | Expr::IsNotNull(_)
            | Expr::IsNull(_)
            | Expr::IsTrue(_)
            | Expr::IsFalse(_)
            | Expr::IsUnknown(_)
            | Expr::IsNotTrue(_)
            | Expr::IsNotFalse(_)
            | Expr::IsNotUnknown(_)
            | Expr::Negative(_)
            | Expr::InList { .. }
            | Expr::GetIndexedField(_)
            | Expr::Between(_)
            | Expr::Case(_)
            | Expr::Cast(_)
            | Expr::TryCast(_) => (),
            Expr::ScalarFunction(ScalarFunction { fun, .. }) => {
                let v = fun.volatility();
                if v > Volatility::Immutable {
                    self.result = Err(DeltaTableError::Generic(format!(
                        "Find files predicate contains nondeterministic function {}",
                        fun
                    )));
                    return Ok(VisitRecursion::Stop);
                }
            }
            Expr::ScalarUDF(ScalarUDF { fun, .. }) => {
                let v = fun.signature.volatility;
                if v > Volatility::Immutable {
                    self.result = Err(DeltaTableError::Generic(format!(
                        "Find files predicate contains nondeterministic function {}",
                        fun.name
                    )));
                    return Ok(VisitRecursion::Stop);
                }
            }
            _ => {
                self.result = Err(DeltaTableError::Generic(format!(
                    "Find files predicate contains unsupported expression {}",
                    expr
                )));
                return Ok(VisitRecursion::Stop);
            }
        }

        Ok(VisitRecursion::Continue)
    }
}

/// Representing the result of the [find_files] function.
pub struct FindFiles {
    /// A list of `Add` objects that match the given predicate
    pub candidates: Vec<Add>,
    /// Was a physical read to the datastore required to determine the candidates
    pub partition_scan: bool,
}

fn join_batches_with_add_actions(
    batches: Vec<RecordBatch>,
    mut actions: HashMap<String, Add>,
    path_column: &str,
    dict_array: bool,
) -> DeltaResult<Vec<Add>> {
    // Given RecordBatches that contains `__delta_rs_path` perform a hash join
    // with actions to obtain original add actions

    let mut files = Vec::with_capacity(batches.iter().map(|batch| batch.num_rows()).sum());
    for batch in batches {
        let array = batch.column_by_name(path_column).ok_or_else(|| {
            DeltaTableError::Generic(format!("Unable to find column {}", path_column))
        })?;

        let iter: Box<dyn Iterator<Item = Option<&str>>> =
            if dict_array {
                let array = array
                    .as_any()
                    .downcast_ref::<DictionaryArray<UInt16Type>>()
                    .ok_or(DeltaTableError::Generic(format!(
                        "Unable to downcast column {}",
                        path_column
                    )))?
                    .downcast_dict::<StringArray>()
                    .ok_or(DeltaTableError::Generic(format!(
                        "Unable to downcast column {}",
                        path_column
                    )))?;
                Box::new(array.into_iter())
            } else {
                let array = array.as_any().downcast_ref::<StringArray>().ok_or(
                    DeltaTableError::Generic(format!("Unable to downcast column {}", path_column)),
                )?;
                Box::new(array.into_iter())
            };

        for path in iter {
            let path = path.ok_or(DeltaTableError::Generic(format!(
                "{} cannot be null",
                path_column
            )))?;

            match actions.remove(path) {
                Some(action) => files.push(action),
                None => {
                    return Err(DeltaTableError::Generic(
                        "Unable to map __delta_rs_path to action.".to_owned(),
                    ))
                }
            }
        }
    }
    Ok(files)
}

/// Determine which files contain a record that statisfies the predicate
pub(crate) async fn find_files_scan<'a>(
    snapshot: &DeltaTableState,
    store: ObjectStoreRef,
    state: &SessionState,
    expression: Expr,
) -> DeltaResult<Vec<Add>> {
    let candidate_map: HashMap<String, Add> = snapshot
        .files()
        .iter()
        .map(|add| (add.path.clone(), add.to_owned()))
        .collect();

    let scan_config = DeltaScanConfigBuilder {
        include_file_column: true,
        ..Default::default()
    }
    .build(snapshot)?;

    let logical_schema = logical_schema(snapshot, &scan_config)?;

    // Identify which columns we need to project
    let mut used_columns = expression
        .to_columns()?
        .into_iter()
        .map(|column| logical_schema.index_of(&column.name))
        .collect::<Result<Vec<usize>, ArrowError>>()?;
    // Add path column
    used_columns.push(logical_schema.index_of(scan_config.file_column_name.as_ref().unwrap())?);

    let scan = DeltaScanBuilder::new(snapshot, store.clone(), state)
        .with_filter(Some(expression.clone()))
        .with_projection(Some(&used_columns))
        .with_scan_config(scan_config)
        .build()
        .await?;
    let scan = Arc::new(scan);

    let config = &scan.config;
    let input_schema = scan.logical_schema.as_ref().to_owned();
    let input_dfschema = input_schema.clone().try_into()?;

    let predicate_expr = create_physical_expr(
        &Expr::IsTrue(Box::new(expression.clone())),
        &input_dfschema,
        &input_schema,
        state.execution_props(),
    )?;

    let filter: Arc<dyn ExecutionPlan> =
        Arc::new(FilterExec::try_new(predicate_expr, scan.clone())?);
    let limit: Arc<dyn ExecutionPlan> = Arc::new(LocalLimitExec::new(filter, 1));

    let task_ctx = Arc::new(TaskContext::from(state));
    let path_batches = datafusion::physical_plan::collect(limit, task_ctx).await?;

    join_batches_with_add_actions(
        path_batches,
        candidate_map,
        config.file_column_name.as_ref().unwrap(),
        true,
    )
}

pub(crate) async fn scan_memory_table(
    snapshot: &DeltaTableState,
    predicate: &Expr,
) -> DeltaResult<Vec<Add>> {
    let actions = snapshot.files().to_owned();

    let batch = snapshot.add_actions_table(true)?;
    let mut arrays = Vec::new();
    let mut fields = Vec::new();

    let schema = batch.schema();

    arrays.push(
        batch
            .column_by_name("path")
            .ok_or(DeltaTableError::Generic(
                "Column with name `path` does not exist".to_owned(),
            ))?
            .to_owned(),
    );
    fields.push(Field::new(PATH_COLUMN, DataType::Utf8, false));

    for field in schema.fields() {
        if field.name().starts_with("partition.") {
            let name = field.name().strip_prefix("partition.").unwrap();

            arrays.push(batch.column_by_name(field.name()).unwrap().to_owned());
            fields.push(Field::new(
                name,
                field.data_type().to_owned(),
                field.is_nullable(),
            ));
        }
    }

    let schema = Arc::new(ArrowSchema::new(fields));
    let batch = RecordBatch::try_new(schema, arrays)?;
    let mem_table = MemTable::try_new(batch.schema(), vec![vec![batch]])?;

    let ctx = SessionContext::new();
    let mut df = ctx.read_table(Arc::new(mem_table))?;
    df = df
        .filter(predicate.to_owned())?
        .select(vec![col(PATH_COLUMN)])?;
    let batches = df.collect().await?;

    let map = actions
        .into_iter()
        .map(|action| (action.path.clone(), action))
        .collect::<HashMap<String, Add>>();

    join_batches_with_add_actions(batches, map, PATH_COLUMN, false)
}

/// Finds files in a snapshot that match the provided predicate.
pub async fn find_files<'a>(
    snapshot: &DeltaTableState,
    object_store: ObjectStoreRef,
    state: &SessionState,
    predicate: Option<Expr>,
) -> DeltaResult<FindFiles> {
    let current_metadata = snapshot
        .current_metadata()
        .ok_or(DeltaTableError::NoMetadata)?;

    match &predicate {
        Some(predicate) => {
            // Validate the Predicate and determine if it only contains partition columns
            let mut expr_properties = FindFilesExprProperties {
                partition_only: true,
                partition_columns: current_metadata.partition_columns.clone(),
                result: Ok(()),
            };

            TreeNode::visit(predicate, &mut expr_properties)?;
            expr_properties.result?;

            if expr_properties.partition_only {
                let candidates = scan_memory_table(snapshot, predicate).await?;
                Ok(FindFiles {
                    candidates,
                    partition_scan: true,
                })
            } else {
                let candidates =
                    find_files_scan(snapshot, object_store.clone(), state, predicate.to_owned())
                        .await?;

                Ok(FindFiles {
                    candidates,
                    partition_scan: false,
                })
            }
        }
        None => Ok(FindFiles {
            candidates: snapshot.files().to_owned(),
            partition_scan: true,
        }),
    }
}

#[cfg(test)]
mod tests {
    use arrow::array::StructArray;
    use arrow::datatypes::{DataType, Field, Schema};
    use chrono::{TimeZone, Utc};
    use datafusion::assert_batches_sorted_eq;
    use datafusion::physical_plan::empty::EmptyExec;
    use datafusion_proto::physical_plan::AsExecutionPlan;
    use datafusion_proto::protobuf;
    use object_store::path::Path;
    use serde_json::json;
    use std::ops::Deref;

    use super::*;

    // test deserialization of serialized partition values.
    // https://github.com/delta-io/delta/blob/master/PROTOCOL.md#partition-value-serialization
    #[test]
    fn test_to_correct_scalar_value() {
        let reference_pairs = &[
            (
                json!("2015"),
                ArrowDataType::Int16,
                ScalarValue::Int16(Some(2015)),
            ),
            (
                json!("2015"),
                ArrowDataType::Int32,
                ScalarValue::Int32(Some(2015)),
            ),
            (
                json!("2015"),
                ArrowDataType::Int64,
                ScalarValue::Int64(Some(2015)),
            ),
            (
                json!("2015"),
                ArrowDataType::Float32,
                ScalarValue::Float32(Some(2015_f32)),
            ),
            (
                json!("2015"),
                ArrowDataType::Float64,
                ScalarValue::Float64(Some(2015_f64)),
            ),
            (
                json!(2015),
                ArrowDataType::Float64,
                ScalarValue::Float64(Some(2015_f64)),
            ),
            (
                json!("2015-01-01"),
                ArrowDataType::Date32,
                ScalarValue::Date32(Some(16436)),
            ),
            // (
            //     json!("2015-01-01"),
            //     ArrowDataType::Date64,
            //     ScalarValue::Date64(Some(16436)),
            // ),
            // TODO(roeap) there seem to be differences in how precisions are handled locally and in CI, need to investigate
            // (
            //     json!("2020-09-08 13:42:29"),
            //     ArrowDataType::Timestamp(TimeUnit::Nanosecond, None),
            //     ScalarValue::TimestampNanosecond(Some(1599565349000000000), None),
            // ),
            // (
            //     json!("2020-09-08 13:42:29"),
            //     ArrowDataType::Timestamp(TimeUnit::Microsecond, None),
            //     ScalarValue::TimestampMicrosecond(Some(1599565349000000), None),
            // ),
            // (
            //     json!("2020-09-08 13:42:29"),
            //     ArrowDataType::Timestamp(TimeUnit::Millisecond, None),
            //     ScalarValue::TimestampMillisecond(Some(1599565349000), None),
            // ),
            (
                json!(true),
                ArrowDataType::Boolean,
                ScalarValue::Boolean(Some(true)),
            ),
        ];

        for (raw, data_type, ref_scalar) in reference_pairs {
            let scalar = to_correct_scalar_value(raw, data_type).unwrap();
            assert_eq!(*ref_scalar, scalar)
        }
    }

    #[test]
    fn test_to_scalar_value() {
        let reference_pairs = &[
            (
                json!("val"),
                Some(ScalarValue::Utf8(Some(String::from("val")))),
            ),
            (json!("2"), Some(ScalarValue::Utf8(Some(String::from("2"))))),
            (json!(true), Some(ScalarValue::Boolean(Some(true)))),
            (json!(false), Some(ScalarValue::Boolean(Some(false)))),
            (json!(2), Some(ScalarValue::Int64(Some(2)))),
            (json!(-2), Some(ScalarValue::Int64(Some(-2)))),
            (json!(2.0), Some(ScalarValue::Float64(Some(2.0)))),
            (json!(["1", "2"]), None),
            (json!({"key": "val"}), None),
            (json!(null), None),
        ];
        for (stat_val, scalar_val) in reference_pairs {
            assert_eq!(to_scalar_value(stat_val), *scalar_val)
        }
    }

    #[test]
    fn test_left_larger_than_right() {
        let correct_reference_pairs = vec![
            (
                ScalarValue::Float64(Some(1.0)),
                ScalarValue::Float64(Some(2.0)),
            ),
            (
                ScalarValue::Float32(Some(1.0)),
                ScalarValue::Float32(Some(2.0)),
            ),
            (ScalarValue::Int8(Some(1)), ScalarValue::Int8(Some(2))),
            (ScalarValue::Int16(Some(1)), ScalarValue::Int16(Some(2))),
            (ScalarValue::Int32(Some(1)), ScalarValue::Int32(Some(2))),
            (ScalarValue::Int64(Some(1)), ScalarValue::Int64(Some(2))),
            (
                ScalarValue::Boolean(Some(false)),
                ScalarValue::Boolean(Some(true)),
            ),
            (
                ScalarValue::Utf8(Some(String::from("1"))),
                ScalarValue::Utf8(Some(String::from("2"))),
            ),
        ];
        for (smaller_val, larger_val) in correct_reference_pairs {
            assert_eq!(
                left_larger_than_right(smaller_val.clone(), larger_val.clone()),
                Some(false)
            );
            assert_eq!(left_larger_than_right(larger_val, smaller_val), Some(true));
        }

        let incorrect_reference_pairs = vec![
            (
                ScalarValue::Float64(Some(1.0)),
                ScalarValue::Float32(Some(2.0)),
            ),
            (ScalarValue::Int32(Some(1)), ScalarValue::Float32(Some(2.0))),
            (
                ScalarValue::Boolean(Some(true)),
                ScalarValue::Float32(Some(2.0)),
            ),
        ];
        for (left, right) in incorrect_reference_pairs {
            assert_eq!(left_larger_than_right(left, right), None);
        }
    }

    #[test]
    fn test_partitioned_file_from_action() {
        let mut partition_values = std::collections::HashMap::new();
        partition_values.insert("month".to_string(), Some("1".to_string()));
        partition_values.insert("year".to_string(), Some("2015".to_string()));
        let action = protocol::Add {
            path: "year=2015/month=1/part-00000-4dcb50d3-d017-450c-9df7-a7257dbd3c5d-c000.snappy.parquet".to_string(),
            size: 10644,
            partition_values,
            modification_time: 1660497727833,
            partition_values_parsed: None,
            data_change: true,
            stats: None,
            deletion_vector: None,
            stats_parsed: None,
            tags: None,
        };
        let schema = ArrowSchema::new(vec![
            Field::new("year", ArrowDataType::Int64, true),
            Field::new("month", ArrowDataType::Int64, true),
        ]);

        let file = partitioned_file_from_action(&action, &schema);
        let ref_file = PartitionedFile {
            object_meta: object_store::ObjectMeta {
                location: Path::from("year=2015/month=1/part-00000-4dcb50d3-d017-450c-9df7-a7257dbd3c5d-c000.snappy.parquet".to_string()), 
                last_modified: Utc.timestamp_millis_opt(1660497727833).unwrap(),
                size: 10644,
                e_tag: None
            },
            partition_values: [ScalarValue::Int64(Some(2015)), ScalarValue::Int64(Some(1))].to_vec(),
            range: None,
            extensions: None,
        };
        assert_eq!(file.partition_values, ref_file.partition_values)
    }

    #[tokio::test]
    async fn test_enforce_invariants() {
        let schema = Arc::new(Schema::new(vec![
            Field::new("a", DataType::Utf8, false),
            Field::new("b", DataType::Int32, false),
        ]));
        let batch = RecordBatch::try_new(
            Arc::clone(&schema),
            vec![
                Arc::new(arrow::array::StringArray::from(vec!["a", "b", "c", "d"])),
                Arc::new(arrow::array::Int32Array::from(vec![1, 10, 10, 100])),
            ],
        )
        .unwrap();
        // Empty invariants is okay
        let invariants: Vec<Invariant> = vec![];
        assert!(DeltaDataChecker::new(invariants)
            .check_batch(&batch)
            .await
            .is_ok());

        // Valid invariants return Ok(())
        let invariants = vec![
            Invariant::new("a", "a is not null"),
            Invariant::new("b", "b < 1000"),
        ];
        assert!(DeltaDataChecker::new(invariants)
            .check_batch(&batch)
            .await
            .is_ok());

        // Violated invariants returns an error with list of violations
        let invariants = vec![
            Invariant::new("a", "a is null"),
            Invariant::new("b", "b < 100"),
        ];
        let result = DeltaDataChecker::new(invariants).check_batch(&batch).await;
        assert!(result.is_err());
        assert!(matches!(result, Err(DeltaTableError::InvalidData { .. })));
        if let Err(DeltaTableError::InvalidData { violations }) = result {
            assert_eq!(violations.len(), 2);
        }

        // Irrelevant invariants return a different error
        let invariants = vec![Invariant::new("c", "c > 2000")];
        let result = DeltaDataChecker::new(invariants).check_batch(&batch).await;
        assert!(result.is_err());

        // Nested invariants are unsupported
        let struct_fields = schema.fields().clone();
        let schema = Arc::new(Schema::new(vec![Field::new(
            "x",
            DataType::Struct(struct_fields),
            false,
        )]));
        let inner = Arc::new(StructArray::from(batch));
        let batch = RecordBatch::try_new(schema, vec![inner]).unwrap();

        let invariants = vec![Invariant::new("x.b", "x.b < 1000")];
        let result = DeltaDataChecker::new(invariants).check_batch(&batch).await;
        assert!(result.is_err());
        assert!(matches!(result, Err(DeltaTableError::Generic { .. })));
    }

    #[test]
    fn roundtrip_test_delta_exec_plan() {
        let ctx = SessionContext::new();
        let codec = DeltaPhysicalCodec {};

        let schema = Arc::new(Schema::new(vec![
            Field::new("a", DataType::Utf8, false),
            Field::new("b", DataType::Int32, false),
        ]));
        let exec_plan = Arc::from(DeltaScan {
            table_uri: "s3://my_bucket/this/is/some/path".to_string(),
            parquet_scan: Arc::from(EmptyExec::new(false, schema.clone())),
            config: DeltaScanConfig::default(),
            logical_schema: schema.clone(),
        });
        let proto: protobuf::PhysicalPlanNode =
            protobuf::PhysicalPlanNode::try_from_physical_plan(exec_plan.clone(), &codec)
                .expect("to proto");

        let runtime = ctx.runtime_env();
        let result_exec_plan: Arc<dyn ExecutionPlan> = proto
            .try_into_physical_plan(&ctx, runtime.deref(), &codec)
            .expect("from proto");
        assert_eq!(format!("{exec_plan:?}"), format!("{result_exec_plan:?}"));
    }

    #[tokio::test]
    async fn delta_table_provider_with_config() {
        let table = crate::open_table("tests/data/delta-2.2.0-partitioned-types")
            .await
            .unwrap();
        let config = DeltaScanConfigBuilder::new()
            .with_file_column_name(&"file_source")
            .build(&table.state)
            .unwrap();

        let provider = DeltaTableProvider::try_new(table.state, table.storage, config).unwrap();
        let ctx = SessionContext::new();
        ctx.register_table("test", Arc::new(provider)).unwrap();

        let df = ctx.sql("select * from test").await.unwrap();
        let actual = df.collect().await.unwrap();
        let expected = vec! [
                "+----+----+----+-------------------------------------------------------------------------------+",
                "| c3 | c1 | c2 | file_source                                                                   |",
                "+----+----+----+-------------------------------------------------------------------------------+",
                "| 4  | 6  | a  | c1=6/c2=a/part-00011-10619b10-b691-4fd0-acc4-2a9608499d7c.c000.snappy.parquet |",
                "| 5  | 4  | c  | c1=4/c2=c/part-00003-f525f459-34f9-46f5-82d6-d42121d883fd.c000.snappy.parquet |",
                "| 6  | 5  | b  | c1=5/c2=b/part-00007-4e73fa3b-2c88-424a-8051-f8b54328ffdb.c000.snappy.parquet |",
                "+----+----+----+-------------------------------------------------------------------------------+",
            ];
        assert_batches_sorted_eq!(&expected, &actual);
    }
}<|MERGE_RESOLUTION|>--- conflicted
+++ resolved
@@ -370,11 +370,7 @@
     snapshot: &DeltaTableState,
     scan_config: &DeltaScanConfig,
 ) -> DeltaResult<SchemaRef> {
-<<<<<<< HEAD
     let input_schema = snapshot.arrow_schema()?;
-=======
-    let input_schema = snapshot.input_schema()?;
->>>>>>> 0ad02d42
     let mut fields = Vec::new();
     for field in input_schema.fields.iter() {
         fields.push(field.to_owned());
@@ -392,11 +388,7 @@
 }
 
 #[derive(Debug, Clone, Default)]
-<<<<<<< HEAD
-/// Used to specify it additonal metadat columns are exposed to the user
-=======
 /// Used to specify if additonal metadata columns are exposed to the user
->>>>>>> 0ad02d42
 pub struct DeltaScanConfigBuilder {
     /// Include the source path for each record. The name of this column is determine by `file_column_name`
     include_file_column: bool,
@@ -414,11 +406,7 @@
     }
 
     /// Indicate that a column containing a records file path is included.
-<<<<<<< HEAD
-    /// Column name is randomly generated and can be determined once this Config is built
-=======
     /// Column name is generated and can be determined once this Config is built
->>>>>>> 0ad02d42
     pub fn with_file_column(mut self, include: bool) -> Self {
         self.include_file_column = include;
         self.file_column_name = None;
@@ -536,14 +524,6 @@
         self
     }
 
-<<<<<<< HEAD
-=======
-    pub fn with_schema(mut self, schema: SchemaRef) -> Self {
-        self.schema = Some(schema);
-        self
-    }
-
->>>>>>> 0ad02d42
     pub async fn build(self) -> DeltaResult<DeltaScan> {
         let config = self.config;
         let schema = match self.schema {
@@ -635,19 +615,15 @@
                 .collect::<Vec<arrow::datatypes::FieldRef>>(),
         ));
 
-<<<<<<< HEAD
-        dbg!("{:?}", &schema);
-
         let mut table_partition_cols = table_partition_cols
             .iter()
-            .map(|c| Ok(schema.field_with_name(c)?.to_owned()))
+            .map(|c| Ok((c.to_owned(), schema.field_with_name(c)?.data_type().clone())))
             .collect::<Result<Vec<_>, ArrowError>>()?;
 
         if let Some(file_column_name) = &config.file_column_name {
-            table_partition_cols.push(Field::new(
+            table_partition_cols.push((
                 file_column_name.clone(),
                 wrap_partition_type_in_dict(DataType::Utf8),
-                false
             ));
         }
 
@@ -669,39 +645,6 @@
             )
             .await?;
 
-        dbg!("{:?}", scan.schema());
-=======
-        let mut table_partition_cols = table_partition_cols
-            .iter()
-            .map(|c| Ok((c.to_owned(), schema.field_with_name(c)?.data_type().clone())))
-            .collect::<Result<Vec<_>, ArrowError>>()?;
-
-        if let Some(file_column_name) = &config.file_column_name {
-            table_partition_cols.push((
-                file_column_name.clone(),
-                wrap_partition_type_in_dict(DataType::Utf8),
-            ));
-        }
-
-        let scan = ParquetFormat::new()
-            .create_physical_plan(
-                self.state,
-                FileScanConfig {
-                    object_store_url: self.object_store.object_store_url(),
-                    file_schema,
-                    file_groups: file_groups.into_values().collect(),
-                    statistics: self.snapshot.datafusion_table_statistics(),
-                    projection: self.projection.cloned(),
-                    limit: self.limit,
-                    table_partition_cols,
-                    output_ordering: vec![],
-                    infinite_source: false,
-                },
-                logical_filter.as_ref(),
-            )
-            .await?;
->>>>>>> 0ad02d42
-
         Ok(DeltaScan {
             table_uri: ensure_table_uri(self.object_store.root_uri())?
                 .as_str()
@@ -808,7 +751,6 @@
     fn get_table_definition(&self) -> Option<&str> {
         None
     }
-<<<<<<< HEAD
 
     fn get_logical_plan(&self) -> Option<&LogicalPlan> {
         None
@@ -832,31 +774,6 @@
             .build()
             .await?;
 
-=======
-
-    fn get_logical_plan(&self) -> Option<&LogicalPlan> {
-        None
-    }
-
-    async fn scan(
-        &self,
-        session: &SessionState,
-        projection: Option<&Vec<usize>>,
-        filters: &[Expr],
-        limit: Option<usize>,
-    ) -> DataFusionResult<Arc<dyn ExecutionPlan>> {
-        register_store(self.store.clone(), session.runtime_env().clone());
-        let filter_expr = conjunction(filters.iter().cloned());
-
-        let scan = DeltaScanBuilder::new(&self.snapshot, self.store.clone(), session)
-            .with_projection(projection)
-            .with_limit(limit)
-            .with_filter(filter_expr)
-            .with_scan_config(self.config.clone())
-            .build()
-            .await?;
-
->>>>>>> 0ad02d42
         Ok(Arc::new(scan))
     }
 
