[workspace]
members = ["delta-inspect", "rust", "python"]
exclude = ["proofs"]
resolver = "2"

[profile.release-with-debug]
inherits = "release"
debug = true

# Reducing the debuginfo for the test profile in order to trim the disk and RAM
# usage during development
# <https://github.com/delta-io/delta-rs/issues/1550?
[profile.test]
debug = "line-tables-only"

[workspace.dependencies]
# arrow
arrow = { version = "48" }
arrow-array = { version = "48" }
arrow-buffer = { version = "48" }
arrow-cast = { version = "48" }
arrow-ord = { version = "48" }
arrow-row = { version = "48" }
arrow-schema = { version = "48" }
arrow-select = { version = "48" }
parquet = { version = "48" }

# datafusion
<<<<<<< HEAD
datafusion = { git="https://github.com/apache/arrow-datafusion" }
datafusion-expr = { git="https://github.com/apache/arrow-datafusion" }
datafusion-common = { git="https://github.com/apache/arrow-datafusion" }
datafusion-proto = { git="https://github.com/apache/arrow-datafusion" }
datafusion-sql = { git="https://github.com/apache/arrow-datafusion" }
datafusion-physical-expr = { git="https://github.com/apache/arrow-datafusion" }
=======
datafusion = { git = "https://github.com/apache/arrow-datafusion" }
datafusion-expr = { git = "https://github.com/apache/arrow-datafusion" }
datafusion-common = {  git = "https://github.com/apache/arrow-datafusion" }
datafusion-proto =  {  git = "https://github.com/apache/arrow-datafusion" }
datafusion-sql =  {  git = "https://github.com/apache/arrow-datafusion" }
datafusion-physical-expr =  {  git = "https://github.com/apache/arrow-datafusion" }
>>>>>>> 6ac8bb9b

# serde
serde = { version = "1", features = ["derive"] }
serde_json = "1"

# "stdlib"
bytes = { version = "1" }
chrono = { version = "0.4.31", default-features = false, features = ["clock"] }
regex = { version = "1" }
thiserror = { version = "1" }
url = { version = "2" }
uuid = { version = "1" }

# runtime / async
async-trait = { version = "0.1.73" }
futures = { version = "0.3" }
tokio = { version = "1" }
num_cpus = { version = "1" }<|MERGE_RESOLUTION|>--- conflicted
+++ resolved
@@ -26,21 +26,12 @@
 parquet = { version = "48" }
 
 # datafusion
-<<<<<<< HEAD
 datafusion = { git="https://github.com/apache/arrow-datafusion" }
 datafusion-expr = { git="https://github.com/apache/arrow-datafusion" }
 datafusion-common = { git="https://github.com/apache/arrow-datafusion" }
 datafusion-proto = { git="https://github.com/apache/arrow-datafusion" }
 datafusion-sql = { git="https://github.com/apache/arrow-datafusion" }
 datafusion-physical-expr = { git="https://github.com/apache/arrow-datafusion" }
-=======
-datafusion = { git = "https://github.com/apache/arrow-datafusion" }
-datafusion-expr = { git = "https://github.com/apache/arrow-datafusion" }
-datafusion-common = {  git = "https://github.com/apache/arrow-datafusion" }
-datafusion-proto =  {  git = "https://github.com/apache/arrow-datafusion" }
-datafusion-sql =  {  git = "https://github.com/apache/arrow-datafusion" }
-datafusion-physical-expr =  {  git = "https://github.com/apache/arrow-datafusion" }
->>>>>>> 6ac8bb9b
 
 # serde
 serde = { version = "1", features = ["derive"] }
